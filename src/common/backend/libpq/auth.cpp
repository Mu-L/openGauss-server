/* -------------------------------------------------------------------------
 *
 * auth.cpp
 *	  Routines to handle network authentication
 *
 * Portions Copyright (c) 1996-2012, PostgreSQL Global Development Group
 * Portions Copyright (c) 1994, Regents of the University of California
 *
 *
 * IDENTIFICATION
 *	  src/common/backend/libpq/auth.cpp
 *
 * -------------------------------------------------------------------------
 */

#include "postgres.h"
#include "knl/knl_variable.h"

#include <sys/param.h>
#include <sys/socket.h>
#include <netinet/in.h>
#include <arpa/inet.h>
#include <unistd.h>
#include <stdint.h>

#include "libpq/auth.h"
#include "libpq/crypt.h"
#include "libpq/ip.h"
#include "libpq/libpq.h"
#include "libpq/pqformat.h"
#include "libpq/md5.h"
#include "libpq/sha2.h"
#include "miscadmin.h"
#include "auditfuncs.h"
#include "replication/walsender.h"
#include "replication/datasender.h"
#include "storage/ipc.h"
#include "storage/pmsignal.h"
#include "commands/user.h"
#include "utils/guc.h"
#include "utils/syscall_lock.h"
#include "utils/inval.h"
#include "access/xact.h"
#include "pgxc/nodemgr.h"
#include "pgxc/pgxc.h"
#include "portability/instr_time.h"
#include "postmaster/postmaster.h"
#include "utils/acl.h"
#include "gs_policy/policy_common.h"

#include "cipher.h"
#include "openssl/rand.h"
#include "pgstat.h"

extern bool dummyStandbyMode;
extern GlobalNodeDefinition* global_node_definition;

/* ----------------------------------------------------------------
 * Global authentication functions
 * ----------------------------------------------------------------
 */
static void sendAuthRequest(Port* port, AuthRequest areq);
static void auth_failed(Port* port, int status);
static char* recv_password_packet(Port* port);
static int recv_and_check_password_packet(Port* port);
static void clear_gss_info(pg_gssinfo* gss);

/* ----------------------------------------------------------------
 * Ident authentication
 * ----------------------------------------------------------------
 */
/* Max size of username ident server can return */
#define IDENT_USERNAME_MAX 512

/* Standard TCP port number for Ident service.	Assigned by IANA */
#define IDENT_PORT 113

#define CLEAR_AND_FREE_PASSWORD(passwd, len) \
    do {\
        int _rc = memset_s(passwd, len, 0, len);\
        securec_check(_rc, "", "");\
        pfree(passwd);\
        (passwd) = NULL;\
    } while (0)

#ifdef USE_IDENT
static int ident_inet(hbaPort* port);
#endif

#ifdef HAVE_UNIX_SOCKETS
static int auth_peer(hbaPort* port);
#endif

/* ----------------------------------------------------------------
 * PAM authentication
 * ----------------------------------------------------------------
 */
#ifdef USE_PAM
#ifdef HAVE_PAM_PAM_APPL_H
#include <pam/pam_appl.h>
#endif
#ifdef HAVE_SECURITY_PAM_APPL_H
#include <security/pam_appl.h>
#endif

#define PGSQL_PAM_SERVICE "postgresql" /* Service name passed to PAM */

static int CheckPAMAuth(Port* port, char* user, char* password);
static int pam_passwd_conv_proc(
    int num_msg, const struct pam_message** msg, struct pam_response** resp, void* appdata_ptr);

static struct pam_conv pam_passw_conv = {&pam_passwd_conv_proc, NULL};

#endif /* USE_PAM */

/* ----------------------------------------------------------------
 * LDAP authentication
 * ----------------------------------------------------------------
 */
#ifdef USE_LDAP
#ifndef WIN32
/* We use a deprecated function to keep the codepath the same as win32. */
#define LDAP_DEPRECATED 1
#include <ldap.h>
#else
#include <winldap.h>

/* Correct header from the Platform SDK */
typedef ULONG (*__ldap_start_tls_sA)(IN PLDAP ExternalHandle, OUT PULONG ServerReturnValue, OUT LDAPMessage** result,
    IN PLDAPControlA* ServerControls, IN PLDAPControlA* ClientControls);
#endif

static int CheckLDAPAuth(Port* port);
#endif /* USE_LDAP */

/* ----------------------------------------------------------------
 * Cert authentication
 * ----------------------------------------------------------------
 */
#ifdef USE_SSL
static int CheckCertAuth(Port* port);
#endif

static int CheckIAMAuth(Port* port);

/* ----------------------------------------------------------------
 * MIT Kerberos authentication system - protocol version 5
 * ----------------------------------------------------------------
 */
#ifdef KRB5
static int pg_krb5_recvauth(Port* port);

#include <krb5.h>
/* Some old versions of Kerberos do not include <com_err.h> in <krb5.h> */
#if !defined(__COM_ERR_H) && !defined(__COM_ERR_H__)
#include <com_err.h>
#endif
#endif /* KRB5 */

/* ----------------------------------------------------------------
 * GSSAPI Authentication
 * ----------------------------------------------------------------
 */
#ifdef ENABLE_GSS
#if defined(HAVE_GSSAPI_H)
#include <gssapi.h>
#else
#include <gssapi/gssapi.h>
#endif

static int pg_GSS_recvauth(Port* port);
#endif /* ENABLE_GSS */

/* ----------------------------------------------------------------
 * SSPI Authentication
 * ----------------------------------------------------------------
 */
#ifdef ENABLE_SSPI
typedef SECURITY_STATUS(WINAPI* QUERY_SECURITY_CONTEXT_TOKEN_FN)(PCtxtHandle, void**);
static int pg_SSPI_recvauth(Port* port);
#endif

/*
 * Maximum accepted size of GSS and SSPI authentication tokens.
 *
 * Kerberos tickets are usually quite small, but the TGTs issued by Windows
 * domain controllers include an authorization field known as the Privilege
 * Attribute Certificate (PAC), which contains the user's Windows permissions
 * (group memberships etc.). The PAC is copied into all tickets obtained on
 * the basis of this TGT (even those issued by Unix realms which the Windows
 * realm trusts), and can be several kB in size. The maximum token size
 * accepted by Windows systems is determined by the MaxAuthToken Windows
 * registry setting. Microsoft recommends that it is not set higher than
 * 65535 bytes, so that seems like a reasonable limit for us as well.
 */
#define PG_MAX_AUTH_TOKEN_LENGTH 65535

/* ----------------------------------------------------------------
 * Global authentication functions
 * ----------------------------------------------------------------
 */

/*
 * This hook allows plugins to get control following client authentication,
 * but before the user has been informed about the results.  It could be used
 * to record login events, insert a delay after failed authentication, etc.
 */
THR_LOCAL ClientAuthentication_hook_type ClientAuthentication_hook = NULL;

/*
 * Tell the user the authentication failed, but not (much about) why.
 *
 * There is a tradeoff here between security concerns and making life
 * unnecessarily difficult for legitimate users.  We would not, for example,
 * want to report the password we were expecting to receive...
 * But it seems useful to report the username and authorization method
 * in use, and these are items that must be presumed known to an attacker
 * anyway.
 * Note that many sorts of failure report additional information in the
 * postmaster log, which we hope is only readable by good guys.
 */
static void auth_failed(Port* port, int status)
{
    const char* errstr = NULL;
    int errcode_return = ERRCODE_INVALID_AUTHORIZATION_SPECIFICATION;
    /* Database Security: Support database audit */
    char details[PGAUDIT_MAXLENGTH] = {0};
    errno_t rc = EOK;
    /*
     * If we failed due to EOF from client, just quit; there's no point in
     * trying to send a message to the client, and not much point in logging
     * the failure in the postmaster log.  (Logging the failure might be
     * desirable, were it not for the fact that libpq closes the connection
     * unceremoniously if challenged for a password when it hasn't got one to
     * send.  We'll get a useless log entry for every psql connection under
     * password auth, even if it's perfectly successful, if we log STATUS_EOF
     * events.)
     */
    if (status == STATUS_EOF)
        proc_exit(0);

    if (status == STATUS_EXPIRED) {
        errstr = gettext_noop("The account is not within the period of validity.");
    } else {
        switch (port->hba->auth_method) {
            case uaReject:
            case uaImplicitReject:
                errstr = gettext_noop("authentication failed for user \"%s\": host rejected");
                break;
            case uaKrb5:
                errstr = gettext_noop("Kerberos 5 authentication failed for user \"%s\"");
                break;
            case uaTrust:
                errstr = gettext_noop("\"trust\" authentication failed for user \"%s\"");
                break;
            case uaIdent:
                errstr = gettext_noop("Ident authentication failed for user \"%s\"");
                break;
            case uaPeer:
                errstr = gettext_noop("Peer authentication failed for user \"%s\"");
                break;
            case uaMD5:
            case uaSHA256:
            case uaSm3:
            case uaIAM:
                errstr = gettext_noop("Invalid username/password,login denied.");
                /* We use it to indicate if a .pgpass password failed. */
                errcode_return = ERRCODE_INVALID_PASSWORD;
                break;
            case uaGSS:
                errstr = gettext_noop("GSSAPI authentication failed for user \"%s\"");
                break;
            case uaSSPI:
                errstr = gettext_noop("SSPI authentication failed for user \"%s\"");
                break;
            case uaPAM:
                errstr = gettext_noop("PAM authentication failed for user \"%s\"");
                break;
            case uaLDAP:
                errstr = gettext_noop("LDAP authentication failed for user \"%s\"");
                break;
            case uaCert:
                errstr = gettext_noop("certificate authentication failed for user \"%s\"");
                break;
            default:
                errstr = gettext_noop("authentication failed for user \"%s\": invalid authentication method");
                break;
        }
    }
    /* Database Security: Support database audit */
    rc = snprintf_s(details,
        PGAUDIT_MAXLENGTH,
        PGAUDIT_MAXLENGTH - 1,
        "login db(%s)failed,authentication for user(%s)failed",
        port->database_name,
        port->user_name);
    securec_check_ss(rc, "\0", "\0");


    /* it's unsafe to deal with plugins hooks as dynamic lib may be released */
    if (!(g_instance.status > NoShutdown) && user_login_hook) {
        user_login_hook(port->database_name, port->user_name, false, true);
	}
    pgaudit_user_login(FALSE, port->database_name, details);
    ereport(FATAL, (errcode(errcode_return), errmsg(errstr, port->user_name)));
    /* doesn't return */
}

/*
 * Is dummyStandby or walsender but not for logicaldecoding
 */
bool IsDSorHaWalSender()
{
    return (dummyStandbyMode == true || (AM_WAL_SENDER && AM_WAL_DB_SENDER == false));
}

bool isRemoteInitialUser(Port* port)
{
    return (strcmp(port->remote_host, "[local]") != 0 && !IsLoopBackAddr(port) &&
            get_role_oid(port->user_name, true) == INITIAL_USER_ID);
}

/*
 * Client authentication starts here.  If there is an error, this
 * function does not return and the backend process is terminated.
 */
void ClientAuthentication(Port* port)
{
    int status = STATUS_ERROR;
    /* Database Security: Support password complexity */
    char details[PGAUDIT_MAXLENGTH] = {0};
    char token[TOKEN_LENGTH + 1] = {0};
    errno_t rc = EOK;
    int retval = 0;

    /*
     * Get the authentication method to use for this frontend/database
     * combination.  Note: we do not parse the file at this point; this has
     * already been done elsewhere.  hba.c dropped an error message into the
     * server logfile if parsing the hba config file failed.
     */
    hba_getauthmethod(port);

    /*
     * Enable immediate response to SIGTERM/SIGINT/timeout interrupts. (We
     * don't want this during hba_getauthmethod() because it might have to do
     * database access, eg for role membership checks.)
     */
    t_thrd.int_cxt.ImmediateInterruptOK = true;
    /* And don't forget to detect one that already arrived */
    CHECK_FOR_INTERRUPTS();

    /*
     * This is the first point where we have access to the hba record for the
     * current connection, so perform any verifications based on the hba
     * options field that should be done *before* the authentication here.
     */
    if (port->hba->clientcert) {
        /*
         * When we parse pg_hba.conf, we have already made sure that we have
         * been able to load a certificate store. Thus, if a certificate is
         * present on the client, it has been verified against our root
         * certificate store, and the connection would have been aborted
         * already if it didn't verify ok.
         */
#ifdef USE_SSL
        if (port->peer == NULL) {
            ereport(FATAL,
                (errcode(ERRCODE_INVALID_AUTHORIZATION_SPECIFICATION),
                    errmsg("connection requires a valid client certificate")));
        }
#else

        /*
         * hba.c makes sure hba->clientcert can't be set unless OpenSSL is
         * present.
         */
        Assert(false);
#endif
    }

    /*
     * To prevent external applications from being spoofing coordinators, 
     * here we check auth_method from coordinators. Connection from coor-
     * dinators must use trust auth method or Kerberos(uaGss) auth method.
     */
    if (IS_PGXC_DATANODE && IsConnFromCoord()) {
#ifdef ENABLE_GSS
        if (port->hba->auth_method != uaTrust && port->hba->auth_method != uaGSS) {
            ereport(FATAL,
                    (errcode(ERRCODE_INVALID_AUTHORIZATION_SPECIFICATION),
                        errmsg("Connection from CN must use trust or gss auth method.")));
        }
#else
        if (port->hba->auth_method != uaTrust) {
            ereport(FATAL,
                    (errcode(ERRCODE_INVALID_AUTHORIZATION_SPECIFICATION),
                        errmsg("Connection from CN must use trust auth method.")));
        }
#endif
    }
    /*
     * Now proceed to do the actual authentication check
     */
    switch (port->hba->auth_method) {
        case uaReject:

            /*
             * An explicit "reject" entry in pg_hba.conf.  This report exposes
             * the fact that there's an explicit reject entry, which is
             * perhaps not so desirable from a security standpoint; but the
             * message for an implicit reject could confuse the DBA a lot when
             * the true situation is a match to an explicit reject.  And we
             * don't want to change the message for an implicit reject.  As
             * noted below, the additional information shown here doesn't
             * expose anything not known to an attacker.
             */
            {
                char hostinfo[NI_MAXHOST];
                /* 
                 * Audit user login
                 * it's unsafe to deal with plugins hooks as dynamic lib may be released 
                 */
                if (!(g_instance.status > NoShutdown) && user_login_hook) {
                    user_login_hook(port->database_name, port->user_name, false, true);
                }
                rc = snprintf_s(details,
                    PGAUDIT_MAXLENGTH,
                    PGAUDIT_MAXLENGTH - 1,
                    "login db(%s)failed,pg_hba.conf rejects connection for user(%s)",
                    port->database_name,
                    port->user_name);
                securec_check_ss(rc, "\0", "\0");
                pgaudit_user_login(FALSE, port->database_name, details);

                (void)pg_getnameinfo_all(
                    &port->raddr.addr, port->raddr.salen, hostinfo, sizeof(hostinfo), NULL, 0, NI_NUMERICHOST);
                if (AM_WAL_SENDER) {
#ifdef USE_SSL
                    ereport(FATAL,
                        (errcode(ERRCODE_INVALID_AUTHORIZATION_SPECIFICATION),
                            errmsg("pg_hba.conf rejects replication connection for host \"%s\", user \"%s\", %s",
                                hostinfo,
                                port->user_name,
                                port->ssl ? _("SSL on") : _("SSL off"))));
#else
                    ereport(FATAL,
                        (errcode(ERRCODE_INVALID_AUTHORIZATION_SPECIFICATION),
                            errmsg("pg_hba.conf rejects replication connection for host \"%s\", user \"%s\"",
                                hostinfo,
                                port->user_name)));
#endif
                } else {
#ifdef USE_SSL
                    ereport(FATAL,
                        (errcode(ERRCODE_INVALID_AUTHORIZATION_SPECIFICATION),
                            errmsg("pg_hba.conf rejects connection for host \"%s\", user \"%s\", database \"%s\", %s",
                                hostinfo,
                                port->user_name,
                                port->database_name,
                                port->ssl ? _("SSL on") : _("SSL off"))));
#else
                    ereport(FATAL,
                        (errcode(ERRCODE_INVALID_AUTHORIZATION_SPECIFICATION),
                            errmsg("pg_hba.conf rejects connection for host \"%s\", user \"%s\", database \"%s\"",
                                hostinfo,
                                port->user_name,
                                port->database_name)));
#endif
                }
                break;
            }

        case uaImplicitReject:

            /*
             * No matching entry, so tell the user we fell through.
             *
             * NOTE: the extra info reported here is not a security breach,
             * because all that info is known at the frontend and must be
             * assumed known to bad guys.  We're merely helping out the less
             * clueful good guys.
             */
            {
                char hostinfo[NI_MAXHOST];

                (void)pg_getnameinfo_all(
                    &port->raddr.addr, port->raddr.salen, hostinfo, sizeof(hostinfo), NULL, 0, NI_NUMERICHOST);

#define HOSTNAME_LOOKUP_DETAIL(port)                                                                                   \
    ((port)->remote_hostname                                                                                           \
            ? (((port)->remote_hostname_resolv == +1)                                                                  \
                      ? errdetail_log(                                                                                 \
                            "Client IP address resolved to \"%s\", forward lookup matches.", (port)->remote_hostname)  \
                      : (((port)->remote_hostname_resolv == 0)                                                         \
                                ? errdetail_log("Client IP address resolved to \"%s\", forward lookup not checked.",   \
                                      (port)->remote_hostname)                                                         \
                                : (((port)->remote_hostname_resolv == -1)                                              \
                                          ? errdetail_log("Client IP address resolved to \"%s\", forward lookup does " \
                                                          "not match.",                                                \
                                                (port)->remote_hostname)                                               \
                                          : 0)))                                                                       \
            : 0)

                if (AM_WAL_SENDER) {
#ifdef USE_SSL
                    ereport(FATAL,
                        (errcode(ERRCODE_INVALID_AUTHORIZATION_SPECIFICATION),
                            errmsg("no pg_hba.conf entry for replication connection from host \"%s\", user \"%s\", %s",
                                hostinfo,
                                port->user_name,
                                port->ssl ? _("SSL on") : _("SSL off")),
                            HOSTNAME_LOOKUP_DETAIL(port)));
#else
                    ereport(FATAL,
                        (errcode(ERRCODE_INVALID_AUTHORIZATION_SPECIFICATION),
                            errmsg("no pg_hba.conf entry for replication connection from host \"%s\", user \"%s\"",
                                hostinfo,
                                port->user_name),
                            HOSTNAME_LOOKUP_DETAIL(port)));
#endif
                } else {
#ifdef USE_SSL
                    ereport(FATAL,
                        (errcode(ERRCODE_INVALID_AUTHORIZATION_SPECIFICATION),
                            errmsg("no pg_hba.conf entry for host \"%s\", user \"%s\", database \"%s\", %s",
                                hostinfo,
                                port->user_name,
                                port->database_name,
                                port->ssl ? _("SSL on") : _("SSL off")),
                            HOSTNAME_LOOKUP_DETAIL(port)));
#else
                    ereport(FATAL,
                        (errcode(ERRCODE_INVALID_AUTHORIZATION_SPECIFICATION),
                            errmsg("no pg_hba.conf entry for host \"%s\", user \"%s\", database \"%s\"",
                                hostinfo,
                                port->user_name,
                                port->database_name),
                            HOSTNAME_LOOKUP_DETAIL(port)));
#endif
                }
                break;
            }

        case uaKrb5:
#ifdef KRB5
            sendAuthRequest(port, AUTH_REQ_KRB5);
            status = pg_krb5_recvauth(port);
#else
            Assert(false);
#endif
            break;

        case uaGSS:
#ifdef ENABLE_GSS
            sendAuthRequest(port, AUTH_REQ_GSS);
            status = pg_GSS_recvauth(port);
#else
            Assert(false);
#endif
            break;

        case uaSSPI:
#ifdef ENABLE_SSPI
            sendAuthRequest(port, AUTH_REQ_SSPI);
            status = pg_SSPI_recvauth(port);
#else
            Assert(false);
#endif
            break;

        case uaPeer:
#ifdef HAVE_UNIX_SOCKETS
            status = auth_peer(port);
#else
            Assert(false);
#endif
            break;

        case uaIdent:
#ifdef USE_IDENT
            status = ident_inet(port);
#else
            Assert(false);
#endif
            break;

        case uaMD5:
            /*Forbid remote connection with initial user.*/
            if (isRemoteInitialUser(port)) {
                ereport(FATAL,
                    (errcode(ERRCODE_INVALID_AUTHORIZATION_SPECIFICATION),
                        errmsg("Forbid remote connection with initial user.")));
            }
            sendAuthRequest(port, AUTH_REQ_MD5);
            status = recv_and_check_password_packet(port);
            break;
        /* Database Security:  Support SHA256.*/
        case uaSHA256:
            /*Forbid remote connection with initial user.*/
            if (isRemoteInitialUser(port)) {
                ereport(FATAL,
                    (errcode(ERRCODE_INVALID_AUTHORIZATION_SPECIFICATION),
                        errmsg("Forbid remote connection with initial user.")));
            }

            rc = memset_s(port->token, TOKEN_LENGTH * 2 + 1, 0, TOKEN_LENGTH * 2 + 1);
            securec_check(rc, "\0", "\0");
            /* Functions which alloc memory need hold interrupts for safe. */
            HOLD_INTERRUPTS();
            retval = RAND_priv_bytes((GS_UCHAR*)token, (GS_UINT32)TOKEN_LENGTH);
            RESUME_INTERRUPTS();
            CHECK_FOR_INTERRUPTS();
            if (retval != 1) {
                ereport(ERROR, (errmsg("Failed to Generate the random number,errcode:%d", retval)));
            }
            sha_bytes_to_hex8((uint8*)token, port->token);
            port->token[TOKEN_LENGTH * 2] = '\0';
            sendAuthRequest(port, AUTH_REQ_SHA256);
            status = recv_and_check_password_packet(port);
            break;
        case uaSm3:
            /*Forbid remote connection with initial user.*/
            if (isRemoteInitialUser(port)) {
                ereport(FATAL,
                    (errcode(ERRCODE_INVALID_AUTHORIZATION_SPECIFICATION),
                        errmsg("Forbid remote connection with initial user.")));
            }
             
            rc = memset_s(port->token, TOKEN_LENGTH * 2 + 1, 0, TOKEN_LENGTH * 2 + 1);
            securec_check(rc, "\0", "\0");
            /* Functions which alloc memory need hold interrupts for safe. */
            HOLD_INTERRUPTS();
            retval = RAND_bytes((GS_UCHAR*)token, (GS_UINT32)TOKEN_LENGTH);
            RESUME_INTERRUPTS();
            CHECK_FOR_INTERRUPTS();
            if (retval != 1) {
                ereport(ERROR, (errmsg("Failed to Generate the random number,errcode:%u", retval)));
            }
            sha_bytes_to_hex8((uint8*)token, port->token);
            port->token[TOKEN_LENGTH * 2] = '\0';
            sendAuthRequest(port, AUTH_REQ_SM3);
            status = recv_and_check_password_packet(port);
            break;
            
        case uaPAM:
#ifdef USE_PAM
            status = CheckPAMAuth(port, port->user_name, "");
#else
            Assert(false);
#endif /* USE_PAM */
            break;

        case uaLDAP:
#ifdef USE_LDAP
            status = CheckLDAPAuth(port);
#else
            Assert(false);
#endif
            break;

        case uaCert:
#ifdef USE_SSL
            status = CheckCertAuth(port);
#else
            Assert(false);
#endif
            break;
        case uaIAM:
            status = CheckIAMAuth(port);
            break;
        case uaTrust:
            status = STATUS_OK;
            break;
        default:
            // default is rdundance.
            break;
    }

    /* Database Security: Support lock/unlock account */
    if (!AM_WAL_SENDER) {
        /*
         * Disable immediate response to SIGTERM/SIGINT/timeout interrupts as there are
         * some cache and memory operations which can not be interrupted. And nothing will
         * block here, so disable the interrupts is ok.
         */
        t_thrd.int_cxt.ImmediateInterruptOK = false;

        /* We will not check lock status for initial user. */
        if (IsRoleExist(port->user_name) && GetRoleOid(port->user_name) != INITIAL_USER_ID) {
            Oid roleid = GetRoleOid(port->user_name);
            USER_STATUS rolestatus;
            if (t_thrd.postmaster_cxt.HaShmData->current_mode == STANDBY_MODE) {
                rolestatus = GetAccountLockedStatusFromHashTable(roleid);
            } else {
                rolestatus = GetAccountLockedStatus(roleid);
            }
            if (UNLOCK_STATUS != rolestatus) {
                errno_t errorno = EOK;
                bool unlocked = false;
                if (t_thrd.postmaster_cxt.HaShmData->current_mode == STANDBY_MODE) {
                    unlocked = UnlockAccountToHashTable(roleid, false, false);
                } else {
                    unlocked = TryUnlockAccount(roleid, false, false);
                }
                if (!unlocked && status != STATUS_EOF) { 
                    /* it's unsafe to deal with plugins hooks as dynamic lib may be released */
                    if (!(g_instance.status > NoShutdown) && user_login_hook) {
                        user_login_hook(port->database_name, port->user_name, false, true);
                    }
                    errorno = snprintf_s(details,
                        PGAUDIT_MAXLENGTH,
                        PGAUDIT_MAXLENGTH - 1,
                        "login db(%s)failed,the account(%s)has been locked",
                        port->database_name,
                        port->user_name);
                    securec_check_ss(errorno, "\0", "\0");
                    pgaudit_user_login(FALSE, port->database_name, details);

                    /* Show locked errror messages when the account has been locked. */
                    ereport(FATAL,
                        (errcode(ERRCODE_INVALID_AUTHORIZATION_SPECIFICATION), errmsg("The account has been locked.")));
                }
            } else if (status == STATUS_OK) {
                if (t_thrd.postmaster_cxt.HaShmData->current_mode == STANDBY_MODE) {
                    (void)UnlockAccountToHashTable(roleid, false, true);
                } else {
                    (void)TryUnlockAccount(roleid, false, true);
                }
            }

            /* if password is not right, send signal to try lock the account*/
            if (status == STATUS_WRONG_PASSWORD) {
                if (t_thrd.postmaster_cxt.HaShmData->current_mode == STANDBY_MODE) {
                    UpdateFailCountToHashTable(roleid, 1, false);
                } else {
                    TryLockAccount(roleid, 1, false);
                }
            }

            if (status == STATUS_OK) {
                status = CheckUserValid(port, port->user_name);
            }
        }

        /* Reset t_thrd.int_cxt.ImmediateInterruptOK and check for interrupt here. */
        t_thrd.int_cxt.ImmediateInterruptOK = true;
    }

    if (ClientAuthentication_hook)
        (*ClientAuthentication_hook)(port, status);

    if (status == STATUS_OK)
        sendAuthRequest(port, AUTH_REQ_OK);
    else {
        auth_failed(port, status);
    }
    /* Done with authentication, so we should turn off immediate interrupts */
    t_thrd.int_cxt.ImmediateInterruptOK = false;
}

/*
 * Generate a string of fake salt bytes as user is not existed.
 */
void GenerateFakeSaltBytes(const char* user_name, char* fake_salt_bytes, int salt_len)
{
    SHA256_CTX2 ctx;
    int combine_string_length = POSTFIX_LENGTH + strlen(user_name);
    char *combine_string = (char*)palloc0(sizeof(char) * (combine_string_length + 1));
    char postfix[POSTFIX_LENGTH + 1] = {0};
    char superuser_name[NAMEDATALEN] = {0};
    unsigned char buf[SHA256_DIGEST_LENGTH] = {0};
    char encrypt_string[ENCRYPTED_STRING_LENGTH + 1] = {0};
    int32 superuser_stored_method;
    errno_t rc = EOK;
    int rcs = 0;

    (void)GetSuperUserName((char*)superuser_name);
    superuser_stored_method = get_password_stored_method(superuser_name, encrypt_string, ENCRYPTED_STRING_LENGTH + 1);
    if (superuser_stored_method == SHA256_PASSWORD || superuser_stored_method == COMBINED_PASSWORD) {
        rc = strncpy_s(postfix, POSTFIX_LENGTH + 1, encrypt_string + SALT_STRING_LENGTH, POSTFIX_LENGTH);
        securec_check(rc, "\0", "\0");
    }

    rcs = snprintf_s(combine_string, combine_string_length + 1, combine_string_length, "%s%s", user_name, postfix);
    securec_check_ss(rcs, "\0", "\0");
    SHA256_Init2(&ctx);
    SHA256_Update2(&ctx, (const uint8*)combine_string, combine_string_length);
    SHA256_Final2(buf, &ctx);
    rc = memcpy_s(fake_salt_bytes, salt_len, buf, (salt_len < SHA256_DIGEST_LENGTH) ? salt_len : SHA256_DIGEST_LENGTH);
    securec_check(rc, "\0", "\0");
    rc = memset_s(encrypt_string, ENCRYPTED_STRING_LENGTH + 1, 0, ENCRYPTED_STRING_LENGTH);
    securec_check(rc, "\0", "\0");
    rc = memset_s(combine_string, combine_string_length + 1, 0, combine_string_length);
    securec_check(rc, "\0", "\0");
    pfree(combine_string);
}

/*
 * Send an authentication request packet to the frontend.
 */
static bool GenerateFakeSalt(char* encrypt_string, Port* port)
{
    int retval = 0;
    errno_t rc = EOK;
    char fake_salt_bytes[SALT_LENGTH + 1] = {0};
    char fake_salt[SALT_LENGTH * 2 + 1] = {0};
    char fake_serverkey_bytes[HMAC_LENGTH + 1] = {0};
    char fake_serverkey[HMAC_LENGTH * 2 + 1] = {0};
    char fake_storedkey_bytes[STORED_KEY_LENGTH + 1] = {0};
    char fake_storedkey[STORED_KEY_LENGTH * 2 + 1] = {0};
    
    if (!GenerateFakeSaltBytes(port->user_name, fake_salt_bytes, SALT_LENGTH)) {
        ereport(ERROR,
            (errcode(ERRCODE_INVALID_AUTHORIZATION_SPECIFICATION),
                errmsg("Failed to Generate the fake salt")));
        return false;
    }

    retval = RAND_priv_bytes((GS_UCHAR*)fake_serverkey_bytes, (GS_UINT32)(HMAC_LENGTH));
    if (retval != 1) {
        ereport(ERROR,
            (errcode(ERRCODE_INVALID_AUTHORIZATION_SPECIFICATION),
                errmsg("Failed to Generate the random storedkey,errcode:%d", retval)));

        return false;
    }	

    retval = RAND_priv_bytes((GS_UCHAR*)fake_storedkey_bytes, (GS_UINT32)(STORED_KEY_LENGTH));
    if (retval != 1) {
        ereport(ERROR,
            (errcode(ERRCODE_INVALID_AUTHORIZATION_SPECIFICATION),
                errmsg("Failed to Generate the random storedkey,errcode:%d", retval)));
        return false;
    }
    sha_bytes_to_hex64((uint8*)fake_salt_bytes, fake_salt);
    sha_bytes_to_hex64((uint8*)fake_serverkey_bytes, fake_serverkey);
    sha_bytes_to_hex64((uint8*)fake_storedkey_bytes, fake_storedkey);
    rc = snprintf_s(encrypt_string,
        ENCRYPTED_STRING_LENGTH + 1,
        ENCRYPTED_STRING_LENGTH,
        "%s%s%s",
        fake_salt,
        fake_serverkey,
        fake_storedkey);
    securec_check_ss(rc, "\0", "\0");
    return true;
}
static void sendAuthRequest(Port* port, AuthRequest areq)
{
    /* Database Security:  Support SHA256.*/
    int32 stored_method = 0;
    StringInfoData buf;
    char encrypt_string[ENCRYPTED_STRING_LENGTH + 1] = {0};
    char token[TOKEN_LENGTH + 1] = {0};
    char sever_key_string[HMAC_LENGTH * 2 + 1] = {0};
    char sever_key[HMAC_LENGTH + 1] = {0};
    char sever_signature[HMAC_LENGTH + 1] = {0};
    char sever_signature_string[HMAC_LENGTH * 2 + 1] = {0};
    int sever_signature_length = HMAC_LENGTH;
#ifdef USE_ASSERT_CHECKING
    GS_UINT32 CRYPT_hmac_result;
#endif
    char salt[SALT_LENGTH * 2 + 1] = {0};

    int auth_iteration_count = 0;
    errno_t rc = EOK;
    bool save_ImmediateInterruptOK = t_thrd.int_cxt.ImmediateInterruptOK;

    /*
     * Disable immediate response to SIGTERM/SIGINT/timeout interrupts as there are
     * some cache and memory operations which can not be interrupted. We just set
     * t_thrd.int_cxt.ImmediateInterruptOK to true in some block condition and reset it at the end.
     */
    t_thrd.int_cxt.ImmediateInterruptOK = false;
    
#ifdef ENABLE_MULTIPLE_NODES
    if (IsDSorHaWalSender()) {
#else        
    if (IsDSorHaWalSender() && is_node_internal_connection(port)) {
#endif        
        stored_method = SHA256_PASSWORD;
    } else {
        if (!IsRoleExist(port->user_name)) {			
            /*
             * When login failed, let the server quit at the same place regardless of right or wrong
             * username. We construct a fake encrypted password here and send it the client.
             */
<<<<<<< HEAD
            if (!GenerateFakeSalt(encrypt_string , port)) {
=======
            GenerateFakeSaltBytes(port->user_name, fake_salt_bytes, SALT_LENGTH);
            retval = RAND_priv_bytes((GS_UCHAR*)fake_serverkey_bytes, (GS_UINT32)(HMAC_LENGTH));
            if (retval != 1) {
>>>>>>> fc97161c
                ereport(ERROR,
                    (errcode(ERRCODE_INVALID_AUTHORIZATION_SPECIFICATION),
                        errmsg("Failed to Generate the random storedkey")));
            }

            /* Construct the stored method. */
            if (PG_PROTOCOL_MINOR(FrontendProtocol) < PG_PROTOCOL_GAUSS_BASE) {
                stored_method = MD5_PASSWORD;
            } else {
                stored_method = SHA256_PASSWORD;
                if (u_sess->attr.attr_security.Password_encryption_type == PASSWORD_TYPE_SM3) {			
                    stored_method = SM3_PASSWORD;		        
                }
            }
        } else {
            /* Only need to send the necessary information here when use the iamauth role for authenication. */
            if (IS_PGXC_COORDINATOR && IsConnFromApp()) {
                bool is_passwd_disable = is_role_iamauth(GetRoleOid(port->user_name));

                if (port->hba->auth_method == uaIAM && is_passwd_disable) {
                    pq_beginmessage(&buf, 'R');
                    pq_sendint32(&buf, (int32)areq);

                    /* Keep block function pq_endmessage and pq_flush can be interrupted. */
                    t_thrd.int_cxt.ImmediateInterruptOK = true;
                    pq_endmessage(&buf);
                    pq_flush();
                    t_thrd.int_cxt.ImmediateInterruptOK = save_ImmediateInterruptOK;
                    return;
                }

#if defined(ENABLE_GSS) || defined(ENABLE_SSPI)

                /*
                 * Add the authentication data for the next step of the GSSAPI or SSPI
                 * negotiation.
                 */
                if (port->hba->auth_method == uaGSS && GetRoleOid(port->user_name) != INITIAL_USER_ID) {
                    if (is_passwd_disable) {
                        if (areq == AUTH_REQ_GSS_CONT) {
                            if (port->gss->outbuf.length > 0) {
                                elog(DEBUG4, "sending GSS token of length %u", (unsigned int)port->gss->outbuf.length);
                                pq_beginmessage(&buf, 'R');
                                pq_sendint32(&buf, (int32)areq);
                                pq_sendbytes(&buf, (char*)port->gss->outbuf.value, port->gss->outbuf.length);
                                t_thrd.int_cxt.ImmediateInterruptOK = true;
                                pq_endmessage(&buf);
                            }
                        } else if (areq == AUTH_REQ_GSS || areq == AUTH_REQ_OK) {
                            pq_beginmessage(&buf, 'R');
                            pq_sendint32(&buf, (int32)areq);
                            /* Keep block function pq_endmessage and pq_flush can be interrupted. */
                            t_thrd.int_cxt.ImmediateInterruptOK = true;
                            pq_endmessage(&buf);
                        }
                        pq_flush();
                        t_thrd.int_cxt.ImmediateInterruptOK = save_ImmediateInterruptOK;
                        return;
                    } else {
                        if (!is_cluster_internal_connection(port)) {
                            ereport(FATAL,
                                (errcode(ERRCODE_INVALID_AUTHORIZATION_SPECIFICATION),
                                    errmsg("GSS authentication method is not allowed because %s user password is not "
                                           "disabled.",
                                        port->user_name)));
                        }
                    }
                }
#endif
            }

            /*Get the stored method and the encrypted string, the first part is the salt(also named token1,length is
            SALT_LENGTH), the second part is the sever key(length is HMAC_LENGTH), the third part is the stored
            key(length is STORED_KEY_LENGTH)*/
            stored_method = get_password_stored_method(port->user_name, encrypt_string, ENCRYPTED_STRING_LENGTH + 1);
        }
    }

    /* Check password stored method and there is no need to check for send only AUTH_REQ_OK. */
    if (areq != AUTH_REQ_OK && MD5_PASSWORD != stored_method && SHA256_PASSWORD != stored_method &&
        stored_method != COMBINED_PASSWORD && port->hba->auth_method != uaGSS && 
        stored_method != SM3_PASSWORD) {
        t_thrd.int_cxt.ImmediateInterruptOK = save_ImmediateInterruptOK;
        rc = memset_s(encrypt_string, ENCRYPTED_STRING_LENGTH + 1, 0, ENCRYPTED_STRING_LENGTH + 1);
        securec_check(rc, "\0", "\0");
        ereport(FATAL,
            (errcode(ERRCODE_INVALID_AUTHORIZATION_SPECIFICATION), errmsg("Invalid username/password,login denied.")));
    }

    pq_beginmessage(&buf, 'R');

    /*
     * The following block will determine the actual authentication method, sha256 or md5.
     * AUTH_REQ_MD5_SHA256 is only for stored sha256 and req md5 condition.
     */
    if (AUTH_REQ_MD5 == areq && SHA256_PASSWORD == stored_method) {
        pq_sendint32(&buf, (int32)AUTH_REQ_MD5_SHA256);

        rc = strncpy_s(salt, sizeof(salt), encrypt_string, sizeof(salt) - 1);
        securec_check(rc, "\0", "\0");
        salt[sizeof(salt) - 1] = '\0';

        /* Here send the sha256 salt for authenication. */
        pq_sendbytes(&buf, salt, SALT_LENGTH * 2);
    } else if ((AUTH_REQ_SM3 != areq && SM3_PASSWORD == stored_method && AUTH_REQ_OK != areq) ||  
               (AUTH_REQ_SM3 == areq && SM3_PASSWORD !=stored_method )) {
       if (!GenerateFakeSalt(encrypt_string , port)) {
            ereport(ERROR,
                (errcode(ERRCODE_INVALID_AUTHORIZATION_SPECIFICATION),
                    errmsg("Failed to Generate the random storedkey")));

        }
        stored_method = SM3_PASSWORD;
        areq = AUTH_REQ_SM3;
        port->hba->auth_method = uaSm3;
        pq_sendint32(&buf, (int32)areq);
    } else {
        /* Be careful about areq == AUTH_REQ_OK condition. */
        if (AUTH_REQ_SHA256 == areq && stored_method != SHA256_PASSWORD) {
            /*
             * New compatibility : Whenever FrontendProtocol is less than PG_PROTOCOL_GAUSS_BASE,
             * it's mean the connection is from PG client or old gauss client.
             * Old  compatibility : PGUSER stored MD5_PASSWORD here.
             */
            if (PG_PROTOCOL_MINOR(FrontendProtocol) < PG_PROTOCOL_GAUSS_BASE || MD5_PASSWORD == stored_method) {
                areq = AUTH_REQ_MD5;
                port->hba->auth_method = uaMD5;
            }
        }
        pq_sendint32(&buf, (int32)areq);
    }

    /*
     * Notify the user to change the password, as PG client don't support sha256 Encryption Algorithm.
     * We also suggest user change the password if they use old gauss client for unified password
     * storage format to conbined format,  although this is not mandatory.
     */
    if (PG_PROTOCOL_MINOR(FrontendProtocol) < PG_PROTOCOL_GAUSS_BASE &&
        (AUTH_REQ_MD5_SHA256 == areq || AUTH_REQ_SHA256 == areq)) {
        ereport(LOG, (errmsg("Please change user password when connect through old client or PG client.")));
    }

    /* Add the salt for encrypted passwords. */
    if (areq == AUTH_REQ_MD5) {
        /* Here send the md5 salt for authenication. */
        pq_sendbytes(&buf, port->md5Salt, 4);
    }

    if (areq == AUTH_REQ_SHA256 && (stored_method == SHA256_PASSWORD || stored_method == COMBINED_PASSWORD)) {
        /*calculate SeverSignature */
        rc = strncpy_s(
            sever_key_string, sizeof(sever_key_string), &encrypt_string[SALT_LENGTH * 2], sizeof(sever_key_string) - 1);
        securec_check(rc, "\0", "\0");
        sever_key_string[sizeof(sever_key_string) - 1] = '\0';
        sha_hex_to_bytes32(sever_key, sever_key_string);
        sha_hex_to_bytes4(token, port->token);
#ifdef USE_ASSERT_CHECKING
        CRYPT_hmac_result =
#else
        (void)
#endif
            CRYPT_hmac(NID_hmacWithSHA256,
                (GS_UCHAR*)sever_key,
                HMAC_LENGTH,
                (GS_UCHAR*)token,
                TOKEN_LENGTH,
                (GS_UCHAR*)sever_signature,
                (GS_UINT32*)&sever_signature_length);
#ifdef USE_ASSERT_CHECKING
        Assert(!CRYPT_hmac_result);
#endif

        rc = strncpy_s(salt, sizeof(salt), encrypt_string, sizeof(salt) - 1);
        securec_check(rc, "\0", "\0");
        salt[sizeof(salt) - 1] = '\0';
        sha_bytes_to_hex64((uint8*)sever_signature, sever_signature_string);
        pq_sendint32(&buf, (int32)SHA256_PASSWORD);
        pq_sendbytes(&buf, salt, SALT_LENGTH * 2);
        pq_sendbytes(&buf, port->token, TOKEN_LENGTH * 2);

        /*
         * Send the sever_signature before client_signature is not safe.
         * The rfc5802 authentication protocol need be enhanced.
         */
        /* For M.N, N < 50  means older version of Gauss200 or Postgres versions */
        if (PG_PROTOCOL_MINOR(FrontendProtocol) < PG_PROTOCOL_GAUSS_BASE)
            pq_sendbytes(&buf, sever_signature_string, HMAC_LENGTH * 2);

        /* Get iteration and send it to client. */
        if (PG_PROTOCOL_MINOR(FrontendProtocol) > PG_PROTOCOL_GAUSS_BASE) {
            auth_iteration_count = get_stored_iteration(port->user_name);

            /*
             * We can't ereport error here when auth_iteration_count is wrong, as
             * we should confirm the authenication between client and server even
             * the role,iteration or some other thing is wrong to prevent guessing.
             */
            if (auth_iteration_count == -1)
                auth_iteration_count = ITERATION_COUNT;
            pq_sendint32(&buf, (int32)auth_iteration_count);
        }

    }
        
    if (areq == AUTH_REQ_SM3 && stored_method == SM3_PASSWORD) {
        /*calculate SeverSignature */
        rc = strncpy_s(
            sever_key_string, sizeof(sever_key_string), &encrypt_string[SALT_LENGTH * 2], sizeof(sever_key_string) - 1);
        securec_check(rc, "\0", "\0");
        sever_key_string[sizeof(sever_key_string) - 1] = '\0';
        sha_hex_to_bytes32(sever_key, sever_key_string);
        sha_hex_to_bytes4(token, port->token);
#ifdef USE_ASSERT_CHECKING
        CRYPT_hmac_result =
#else
        (void)
#endif
            CRYPT_hmac(NID_hmacWithSHA256,
                (GS_UCHAR*)sever_key,
                HMAC_LENGTH,
                (GS_UCHAR*)token,
                TOKEN_LENGTH,
                (GS_UCHAR*)sever_signature,
                (GS_UINT32*)&sever_signature_length);
#ifdef USE_ASSERT_CHECKING
        Assert(!CRYPT_hmac_result);
#endif
        rc = strncpy_s(salt, sizeof(salt), encrypt_string, sizeof(salt) - 1);
        securec_check(rc, "\0", "\0");
        salt[sizeof(salt) - 1] = '\0';
        sha_bytes_to_hex64((uint8*)sever_signature, sever_signature_string);
        pq_sendint32(&buf, (int32)SM3_PASSWORD);
        pq_sendbytes(&buf, salt, SALT_LENGTH * 2);
        pq_sendbytes(&buf, port->token, TOKEN_LENGTH * 2);

        /*
         * Send the sever_signature before client_signature is not safe.
         * The rfc5802 authentication protocol need be enhanced.
         */
        /* For M.N, N < 50	means older version of Gauss200 or Postgres versions */
        if (PG_PROTOCOL_MINOR(FrontendProtocol) < PG_PROTOCOL_GAUSS_BASE)
            pq_sendbytes(&buf, sever_signature_string, HMAC_LENGTH * 2);

        /* Get iteration and send it to client. */
        if (PG_PROTOCOL_MINOR(FrontendProtocol) > PG_PROTOCOL_GAUSS_BASE) {
            auth_iteration_count = get_stored_iteration(port->user_name);

            if (auth_iteration_count == -1)
                auth_iteration_count = ITERATION_COUNT;
            pq_sendint32(&buf, (int32)auth_iteration_count);
        }

    }

#if defined(ENABLE_GSS) || defined(ENABLE_SSPI)

    /*
     * Add the authentication data for the next step of the GSSAPI or SSPI
     * negotiation.
     */
    else if (areq == AUTH_REQ_GSS_CONT) {
        if (port->gss->outbuf.length > 0) {
            elog(DEBUG4, "sending GSS token of length %u", (unsigned int)port->gss->outbuf.length);

            pq_sendbytes(&buf, (char*)port->gss->outbuf.value, port->gss->outbuf.length);
        }
    }
#endif

    /* Keep block function pq_endmessage and pq_flush can be interrupted. */
    t_thrd.int_cxt.ImmediateInterruptOK = true;
    pq_endmessage(&buf);

    /*
     * Flush message so client will see it, except for AUTH_REQ_OK, which need
     * not be sent until we are ready for queries.
     */
    if (areq != AUTH_REQ_OK)
        pq_flush();

    t_thrd.int_cxt.ImmediateInterruptOK = save_ImmediateInterruptOK;
    rc = memset_s(encrypt_string, ENCRYPTED_STRING_LENGTH + 1, 0, ENCRYPTED_STRING_LENGTH + 1);
    securec_check(rc, "\0", "\0");
}

/*
 * Collect password response packet from frontend.
 *
 * Returns NULL if couldn't get password, else palloc'd string.
 */
static char* recv_password_packet(Port* port)
{
    StringInfoData buf;

    if (PG_PROTOCOL_MAJOR(port->proto) >= 3) {
        /* Expect 'p' message type */
        int mtype;

        mtype = pq_getbyte();
        if (mtype != 'p') {
            /*
             * If the client just disconnects without offering a password,
             * don't make a log entry.  This is legal per protocol spec and in
             * fact commonly done by psql, so complaining just clutters the
             * log.
             */
            if (mtype != EOF)
                ereport(COMMERROR,
                    (errcode(ERRCODE_PROTOCOL_VIOLATION),
                        errmsg("expected password response, got message type %d", mtype)));
            return NULL; /* EOF or bad message type */
        }
    } else {
        /* For pre-3.0 clients, avoid log entry if they just disconnect */
        if (pq_peekbyte() == EOF)
            return NULL; /* EOF */
    }

    initStringInfo(&buf);
    if (pq_getmessage(&buf, 16384)) /* receive password */
    {
        /* EOF - pq_getmessage already logged a suitable message */
        pfree(buf.data);
        buf.data = NULL;
        return NULL;
    }

    /*
     * Apply sanity check: password packet length should agree with length of
     * contained string.  Note it is safe to use strlen here because
     * StringInfo is guaranteed to have an appended '\0'.
     */
    if (strlen(buf.data) + 1 != (size_t)buf.len)
        ereport(COMMERROR, (errcode(ERRCODE_PROTOCOL_VIOLATION), errmsg("invalid password packet size")));

    /*
     * Don't allow an empty password. Libpq treats an empty password the same
     * as no password at all, and won't even try to authenticate. But other
     * clients might, so allowing it would be confusing.
     *
     * Note that this only catches an empty password sent by the client in
     * plaintext. There's another check in md5_crypt_verify to prevent an
     * empty password from being used with MD5 authentication.
     */
    if (buf.data[0] == '\0')
        ereport(ERROR, (errcode(ERRCODE_INVALID_PASSWORD), errmsg("empty password returned by client")));

    /* Do not echo password to logs, for security. */
    ereport(DEBUG5, (errmsg("received password packet")));

    /*
     * Return the received string.	Note we do not attempt to do any
     * character-set conversion on it; since we don't yet know the client's
     * encoding, there wouldn't be much point.
     */
    return buf.data;
}

/* ----------------------------------------------------------------
 * MD5 authentication
 * ----------------------------------------------------------------
 */

/*
 * Called when we have sent an authorization request for a password.
 * Get the response and check it.
 */
static int recv_and_check_password_packet(Port* port)
{
    int result;
    int rcs = 0;
    errno_t rc = EOK;
    char details[PGAUDIT_MAXLENGTH] = {0};
    char* passwd = recv_password_packet(port);
    bool save_ImmediateInterruptOK = t_thrd.int_cxt.ImmediateInterruptOK;

    /*
     * Disable immediate response to SIGTERM/SIGINT/timeout interrupts as there are
     * some cache and memory operations which can not be interrupted. We just set
     * t_thrd.int_cxt.ImmediateInterruptOK to true in some block condition and reset it at the end.
     */
    t_thrd.int_cxt.ImmediateInterruptOK = false;

    /* client wouldn't send password */
    if (passwd == NULL) {
        /* it's unsafe to deal with plugins hooks as dynamic lib may be released */
        if (!(g_instance.status > NoShutdown) && user_login_hook) {
            user_login_hook(port->database_name, port->user_name, false, true);
        }
        /* Record the audit log for password-null condition. */
        rc = snprintf_s(details,
            PGAUDIT_MAXLENGTH,
            PGAUDIT_MAXLENGTH - 1,
            "login db(%s)failed with no password",
            port->database_name);
        securec_check_ss(rc, "\0", "\0");
        pgaudit_user_login(FALSE, port->database_name, details);
        t_thrd.int_cxt.ImmediateInterruptOK = save_ImmediateInterruptOK;
        return STATUS_EOF;
    }

    result = crypt_verify(port, port->user_name, passwd);

    rcs = memset_s(passwd, strlen(passwd), 0, strlen(passwd));
    securec_check(rcs, "\0", "\0");

    pfree(passwd);
    passwd = NULL;

    /* Resume t_thrd.int_cxt.ImmediateInterruptOK. */
    t_thrd.int_cxt.ImmediateInterruptOK = save_ImmediateInterruptOK;

    return result;
}

/* ----------------------------------------------------------------
 * MIT Kerberos authentication system - protocol version 5
 * ----------------------------------------------------------------
 */
#ifdef KRB5

static int pg_krb5_init(Port* port)
{
    krb5_error_code retval;
    char* khostname = NULL;

    if (g_instance.libpq_cxt.pg_krb5_initialised)
        return STATUS_OK;

    retval = krb5_init_context(&g_instance.libpq_cxt.pg_krb5_context);
    if (retval) {
        ereport(LOG, (errmsg("Kerberos initialization returned error %d", retval)));
        com_err("postgres", retval, "while initializing krb5");
        return STATUS_ERROR;
    }

    retval = krb5_kt_resolve(g_instance.libpq_cxt.pg_krb5_context,
        u_sess->attr.attr_security.pg_krb_server_keyfile,
        &g_instance.libpq_cxt.pg_krb5_keytab);
    if (retval) {
        ereport(LOG, (errmsg("Kerberos keytab resolving returned error %d", retval)));
        com_err(
            "postgres", retval, "while resolving keytab file \"%s\"", u_sess->attr.attr_security.pg_krb_server_keyfile);
        krb5_free_context(g_instance.libpq_cxt.pg_krb5_context);
        return STATUS_ERROR;
    }

    /*
     * If no hostname was specified, pg_krb_server_hostname is already NULL.
     * If it's set to blank, force it to NULL.
     */
    khostname = port->hba->krb_server_hostname;
    if (khostname != NULL && khostname[0] == '\0')
        khostname = NULL;

    retval = krb5_sname_to_principal(g_instance.libpq_cxt.pg_krb5_context,
        khostname,
        u_sess->attr.attr_security.pg_krb_srvnam,
        KRB5_NT_SRV_HST,
        &g_instance.libpq_cxt.pg_krb5_server);
    if (retval) {
        ereport(LOG,
            (errmsg("Kerberos sname_to_principal(\"%s\", \"%s\") returned error %d",
                khostname ? khostname : "server hostname",
                u_sess->attr.attr_security.pg_krb_srvnam,
                retval)));
        com_err("postgres",
            retval,
            "while getting server principal for server \"%s\" for service \"%s\"",
            khostname ? khostname : "server hostname",
            u_sess->attr.attr_security.pg_krb_srvnam);
        krb5_kt_close(g_instance.libpq_cxt.pg_krb5_context, g_instance.libpq_cxt.pg_krb5_keytab);
        krb5_free_context(g_instance.libpq_cxt.pg_krb5_context);
        return STATUS_ERROR;
    }

    g_instance.libpq_cxt.pg_krb5_initialised = 1;
    return STATUS_OK;
}

/*
 * pg_krb5_recvauth -- server routine to receive authentication information
 *					   from the client
 *
 * We still need to compare the username obtained from the client's setup
 * packet to the authenticated name.
 *
 * We have our own keytab file because postgres is unlikely to run as root,
 * and so cannot read the default keytab.
 */
static int pg_krb5_recvauth(Port* port)
{
    krb5_error_code retval;
    int ret;
    krb5_auth_context auth_context = NULL;
    krb5_ticket* ticket = NULL;
    char* kusername = NULL;
    char* cp = NULL;

    ret = pg_krb5_init(port);
    if (ret != STATUS_OK)
        return ret;

    retval = krb5_recvauth(g_instance.libpq_cxt.pg_krb5_context,
        &auth_context,
        (krb5_pointer)&port->sock,
        u_sess->attr.attr_security.pg_krb_srvnam,
        g_instance.libpq_cxt.pg_krb5_server,
        0,
        g_instance.libpq_cxt.pg_krb5_keytab,
        &ticket);
    if (retval) {
        ereport(LOG, (errmsg("Kerberos recvauth returned error %d", retval)));
        com_err("postgres", retval, "from krb5_recvauth");
        return STATUS_ERROR;
    }

    /*
     * The "client" structure comes out of the ticket and is therefore
     * authenticated.  Use it to check the username obtained from the
     * postmaster startup packet.
     */
#if defined(HAVE_KRB5_TICKET_ENC_PART2)
    retval = krb5_unparse_name(g_instance.libpq_cxt.pg_krb5_context, ticket->enc_part2->client, &kusername);
#elif defined(HAVE_KRB5_TICKET_CLIENT)
    retval = krb5_unparse_name(g_instance.libpq_cxt.pg_krb5_context, ticket->client, &kusername);
#else
#error "bogus configuration"
#endif
    if (retval) {
        ereport(LOG, (errmsg("Kerberos unparse_name returned error %d", retval)));
        com_err("postgres", retval, "while unparsing client name");
        krb5_free_ticket(g_instance.libpq_cxt.pg_krb5_context, ticket);
        krb5_auth_con_free(g_instance.libpq_cxt.pg_krb5_context, auth_context);
        return STATUS_ERROR;
    }

    cp = strchr(kusername, '@');
    if (cp != NULL) {
        /*
         * If we are not going to include the realm in the username that is
         * passed to the ident map, destructively modify it here to remove the
         * realm. Then advance past the separator to check the realm.
         */
        if (!port->hba->include_realm)
            *cp = '\0';
        cp++;

        if (port->hba->krb_realm != NULL && strlen(port->hba->krb_realm)) {
            /* Match realm against configured */
            if (u_sess->attr.attr_security.pg_krb_caseins_users)
                ret = pg_strcasecmp(port->hba->krb_realm, cp);
            else
                ret = strcmp(port->hba->krb_realm, cp);

            if (ret) {
                elog(DEBUG2, "krb5 realm (%s) and configured realm (%s) don't match", cp, port->hba->krb_realm);

                krb5_free_ticket(g_instance.libpq_cxt.pg_krb5_context, ticket);
                krb5_auth_con_free(g_instance.libpq_cxt.pg_krb5_context, auth_context);
                return STATUS_ERROR;
            }
        }
    } else if (port->hba->krb_realm != NULL && strlen(port->hba->krb_realm)) {
        elog(DEBUG2, "krb5 did not return realm but realm matching was requested");

        krb5_free_ticket(g_instance.libpq_cxt.pg_krb5_context, ticket);
        krb5_auth_con_free(g_instance.libpq_cxt.pg_krb5_context, auth_context);
        return STATUS_ERROR;
    }

    ret =
        check_usermap(port->hba->usermap, port->user_name, kusername, u_sess->attr.attr_security.pg_krb_caseins_users);

    krb5_free_ticket(g_instance.libpq_cxt.pg_krb5_context, ticket);
    krb5_auth_con_free(g_instance.libpq_cxt.pg_krb5_context, auth_context);
    pfree(kusername);

    return ret;
}
#endif /* KRB5 */

/* ----------------------------------------------------------------
 * GSSAPI authentication system
 * ----------------------------------------------------------------
 */
#ifdef ENABLE_GSS

#if defined(WIN32) && !defined(WIN32_ONLY_COMPILER)
/*
 * MIT Kerberos GSSAPI DLL doesn't properly export the symbols for MingW
 * that contain the OIDs required. Redefine here, values copied
 * from src/athena/auth/krb5/src/lib/gssapi/generic/gssapi_generic.c
 */
static const gss_OID_desc GSS_C_NT_USER_NAME_desc = {10, (void*)"\x2a\x86\x48\x86\xf7\x12\x01\x02\x01\x02"};
static GSS_DLLIMP gss_OID GSS_C_NT_USER_NAME = &GSS_C_NT_USER_NAME_desc;
#endif

/*
 * Generate an error for GSSAPI authentication.  The caller should apply
 * _() to errmsg to make it translatable.
 */
static void pg_GSS_error(int severity, char* errmsg, OM_uint32 maj_stat, OM_uint32 min_stat)
{
    gss_buffer_desc gmsg;
    OM_uint32 lmin_s, msg_ctx;
    char msg_major[128], msg_minor[128];

    /* Fetch major status message */
    msg_ctx = 0;
    gss_display_status(&lmin_s, maj_stat, GSS_C_GSS_CODE, GSS_C_NO_OID, &msg_ctx, &gmsg);

    int rc = strcpy_s(msg_major, sizeof(msg_major), (char*)gmsg.value);
    securec_check(rc, "\0", "\0");

    gss_release_buffer(&lmin_s, &gmsg);

    if (msg_ctx)

        /*
         * More than one message available. XXX: Should we loop and read all
         * messages? (same below)
         */
        ereport(WARNING, (errmsg_internal("incomplete GSS error report")));

    /* Fetch mechanism minor status message */
    msg_ctx = 0;
    gss_display_status(&lmin_s, min_stat, GSS_C_MECH_CODE, GSS_C_NO_OID, &msg_ctx, &gmsg);

    rc = strcpy_s(msg_minor, sizeof(msg_minor), (char*)gmsg.value);
    securec_check(rc, "\0", "\0");
    gss_release_buffer(&lmin_s, &gmsg);

    if (msg_ctx)
        ereport(WARNING, (errmsg_internal("incomplete GSS minor error report")));

    /*
     * errmsg_internal, since translation of the first part must be done
     * before calling this function anyway.
     */
    ereport(severity, (errmsg_internal("%s", errmsg), errdetail_internal("%s: %s", msg_major, msg_minor)));
}

static int pg_GSS_recvauth(Port* port)
{
    OM_uint32 maj_stat, min_stat, gflags;
    int mtype;
    int ret = 0;
    StringInfoData buf;
    gss_buffer_desc gbuf;
    errno_t rc = EOK;
    bool save_ImmediateInterruptOK = t_thrd.int_cxt.ImmediateInterruptOK;

    /*
     * Disable immediate response to SIGTERM/SIGINT/timeout interrupts as there are
     * some cache and memory operations which can not be interrupted. We just set
     * t_thrd.int_cxt.ImmediateInterruptOK to true in some block condition and reset it at the end.
     */
    t_thrd.int_cxt.ImmediateInterruptOK = false;

    /*
     * GSS auth is not supported for protocol versions before 3, because it
     * relies on the overall message length word to determine the GSS payload
     * size in AuthenticationGSSContinue and PasswordMessage messages. (This
     * is, in fact, a design error in our GSS support, because protocol
     * messages are supposed to be parsable without relying on the length
     * word; but it's not worth changing it now.)
     */
    if (PG_PROTOCOL_MAJOR(FrontendProtocol) < 3)
        ereport(
            FATAL, (errcode(ERRCODE_FEATURE_NOT_SUPPORTED), errmsg("GSSAPI is not supported in protocol version 2")));

    if (u_sess->attr.attr_security.pg_krb_server_keyfile != NULL &&
        strlen(u_sess->attr.attr_security.pg_krb_server_keyfile) > 0) {
        /*
         * Set default Kerberos keytab file for the Krb5 mechanism.
         *
         * setenv("KRB5_KTNAME", pg_krb_server_keyfile, 0); except setenv()
         * not always available.
         */
        if (gs_getenv_r("KRB5_KTNAME") == NULL) {
            size_t kt_len = strlen(u_sess->attr.attr_security.pg_krb_server_keyfile) + 14;
            char* kt_path = (char*)malloc(kt_len);

            if (kt_path == NULL) {
                ereport(LOG, (errcode(ERRCODE_OUT_OF_MEMORY), errmsg("out of memory")));
                t_thrd.int_cxt.ImmediateInterruptOK = save_ImmediateInterruptOK;
                return STATUS_ERROR;
            }
            rc = snprintf_s(
                kt_path, kt_len, kt_len - 1, "KRB5_KTNAME=%s", u_sess->attr.attr_security.pg_krb_server_keyfile);
            securec_check_ss(rc, "", "");
            if (rc != (int)(kt_len - 2) || gs_putenv_r(kt_path) != 0) {
                ereport(LOG, (errcode(ERRCODE_OUT_OF_MEMORY), errmsg("out of memory")));
                t_thrd.int_cxt.ImmediateInterruptOK = save_ImmediateInterruptOK;
                return STATUS_ERROR;
            }
            ereport(DEBUG2, (errmsg("Set the KRB5_KTNAME to %s", kt_path)));

            /*
             * Notice: Do not free(kt_path).
             */
        } else {
            /* Most "key table entry not found" error caused by wrong KRB5_KTNAME. */
            ereport(DEBUG2, (errmsg("KRB5_KTNAME is %s.", gs_getenv_r("KRB5_KTNAME"))));
        }
    } else {
        /* We log the pg_krb_server_keyfile when it's value is abnormal. */
        ereport(LOG, (errmsg("pg_krb_server_keyfile is null")));
    }

    /*
     * We accept any service principal that's present in our keytab. This
     * increases interoperability between kerberos implementations that see
     * for example case sensitivity differently, while not really opening up
     * any vector of attack.
     */
    port->gss->cred = GSS_C_NO_CREDENTIAL;

    /*
     * Initialize sequence with an empty context
     */
    port->gss->ctx = GSS_C_NO_CONTEXT;

    /*
     * Loop through GSSAPI message exchange. This exchange can consist of
     * multiple messags sent in both directions. First message is always from
     * the client. All messages from client to server are password packets
     * (type 'p').
     */
    do {
        char* krbconfig = NULL;

        /* Keep pq_getbyte can be interrupted. */
        t_thrd.int_cxt.ImmediateInterruptOK = true;
        mtype = pq_getbyte();
        t_thrd.int_cxt.ImmediateInterruptOK = false;
        if (mtype != 'p') {
            /* Only log error if client didn't disconnect. */
            if (mtype != EOF) {
                ereport(COMMERROR,
                    (errcode(ERRCODE_PROTOCOL_VIOLATION), errmsg("expected GSS response, got message type %d", mtype)));
            } else {
                elog(LOG,
                    "options:%s user:%s remotehost:%s remote port:%s",
                    port->cmdline_options,
                    port->user_name,
                    port->remote_host,
                    port->remote_port);
                ereport(LOG, (errmsg("pq_getbyte returns EOF")));
            }
            t_thrd.int_cxt.ImmediateInterruptOK = save_ImmediateInterruptOK;
            return STATUS_ERROR;
        }

        /* Get the actual GSS token */
        initStringInfo(&buf);

        /* Keep pq_getmessage can be interrupted. */
        t_thrd.int_cxt.ImmediateInterruptOK = true;
        if (pq_getmessage(&buf, PG_MAX_AUTH_TOKEN_LENGTH)) {
            t_thrd.int_cxt.ImmediateInterruptOK = false;
            /* EOF - pq_getmessage already logged error */
            pfree(buf.data);
            buf.data = NULL;
            ereport(LOG, (errmsg("Received message is larger than %d", PG_MAX_AUTH_TOKEN_LENGTH)));
            t_thrd.int_cxt.ImmediateInterruptOK = save_ImmediateInterruptOK;
            return STATUS_ERROR;
        }
        t_thrd.int_cxt.ImmediateInterruptOK = false;

        /* Map to GSSAPI style buffer */
        gbuf.length = buf.len;
        gbuf.value = buf.data;

        elog(DEBUG4, "Processing received GSS token of length %u", (unsigned int)gbuf.length);

        /* Clean the config cache and ticket cache set by hadoop remote read. */
        krb5_clean_cache_profile_path();

        /* Krb5 config file priority : setpath > env(MPPDB_KRB5_FILE_PATH) > default(/etc/krb5.conf).*/
        if ((krbconfig = gs_getenv_r("MPPDB_KRB5_FILE_PATH")) != NULL) {
            check_backend_env(krbconfig);
            krb5_set_profile_path(krbconfig);
        }

        maj_stat = gss_accept_sec_context(&min_stat,
            &port->gss->ctx,
            port->gss->cred,
            &gbuf,
            GSS_C_NO_CHANNEL_BINDINGS,
            &port->gss->name,
            NULL,
            &port->gss->outbuf,
            &gflags,
            NULL,
            NULL);

        /* gbuf no longer used */
        pfree(buf.data);
        buf.data = NULL;

        elog(DEBUG5,
            "gss_accept_sec_context major: %u, "
            "minor: %u, outlen: %u, outflags: %x",
            maj_stat,
            min_stat,
            (unsigned int)port->gss->outbuf.length,
            gflags);

        if (port->gss->outbuf.length != 0) {
            /*
             * Negotiation generated data to be sent to the client.
             */
            OM_uint32 lmin_s = 0;
            elog(DEBUG4, "sending GSS response token of length %u", (unsigned int)port->gss->outbuf.length);
            sendAuthRequest(port, AUTH_REQ_GSS_CONT);
            gss_release_buffer(&lmin_s, &port->gss->outbuf);
        }

        /* wrong status, release resource here and print error */
        if (maj_stat != GSS_S_COMPLETE && maj_stat != GSS_S_CONTINUE_NEEDED) {
            clear_gss_info(port->gss);
            pg_GSS_error(ERROR, _("accepting GSS security context failed"), maj_stat, min_stat);
        }

        if (maj_stat == GSS_S_CONTINUE_NEEDED)
            elog(DEBUG4, "GSS continue needed");

    } while (maj_stat == GSS_S_CONTINUE_NEEDED);

    /*
     * GSS_S_COMPLETE indicates that authentication is now complete.
     * Get the name of the user that authenticated, and compare it to the pg
     * username that was specified for the connection.
     */
    maj_stat = gss_display_name(&min_stat, port->gss->name, &gbuf, NULL);
    if (maj_stat != GSS_S_COMPLETE) {
        clear_gss_info(port->gss);
        pg_GSS_error(ERROR, _("retrieving GSS user name failed"), maj_stat, min_stat);
    }

    clear_gss_info(port->gss);
    /*
     * Split the username at the realm separator
     */
    char* cp = strchr((char*)gbuf.value, '@');
    if (cp != NULL) {
        /*
         * If we are not going to include the realm in the username that is
         * passed to the ident map, destructively modify it here to remove the
         * realm. Then advance past the separator to check the realm.
         */
        if (!port->hba->include_realm)
            *cp = '\0';
        cp++;

        if (port->hba->krb_realm != NULL && strlen(port->hba->krb_realm)) {
            /*
             * Match the realm part of the name first
             */
            if (u_sess->attr.attr_security.pg_krb_caseins_users)
                ret = pg_strcasecmp(port->hba->krb_realm, cp);
            else
                ret = strcmp(port->hba->krb_realm, cp);

            if (ret) {
                /* GSS realm does not match */
                OM_uint32 lmin_s = 0;
                elog(LOG, "GSSAPI realm (%s) and configured realm (%s) don't match", cp, port->hba->krb_realm);
                gss_release_buffer(&lmin_s, &gbuf);
                t_thrd.int_cxt.ImmediateInterruptOK = save_ImmediateInterruptOK;
                return STATUS_ERROR;
            }
        }

        if (IS_PGXC_COORDINATOR && IsConnFromApp()) {
            elog(DEBUG4, "options:%s auth_user:%s", port->cmdline_options, (char*)gbuf.value);
            if (IsConnPortFromCoord(port)) {
                /* process_startup_options() parse later, so when setup connect, wo do not kown remoteConnType.
                    we need check remotetype here. if remotetype is CN, no need check.
                    if remotetype is gsql/jdbc, we need check user info*/
            } else {
                /*
                 *  a principal is divides into three parts: primary(usernmae), the instance and the realm,
                 *  and the format of a typical kerberos principal is "primary/instance@realm"
                 *  now we will compare auth_name with username getting from principal.
                 */
                cp = strchr((char*)gbuf.value, '/');
                char* namebuf = (char*)palloc0(strlen((char*)gbuf.value) + 2);
                int len = (int)((intptr_t)cp - (intptr_t)gbuf.value);
                int rcs = 0;

                rcs = memcpy_s(namebuf, strlen((char*)gbuf.value) + 2, (char*)gbuf.value, len);
                securec_check(rcs, "\0", "\0");
                ret = check_usermap(
                    port->hba->usermap, port->user_name, namebuf, u_sess->attr.attr_security.pg_krb_caseins_users);
                pfree(namebuf);
                namebuf = NULL;
            }
        }

    } else if (port->hba->krb_realm != NULL && strlen(port->hba->krb_realm)) {
        elog(LOG, "GSSAPI did not return realm but realm matching was requested");
        OM_uint32 lmin_s = 0;
        gss_release_buffer(&lmin_s, &gbuf);
        t_thrd.int_cxt.ImmediateInterruptOK = save_ImmediateInterruptOK;
        return STATUS_ERROR;
    }

    /*
     * Currently only for internal authentication, no need to verify the database
     * user information.
     */
    OM_uint32 lmin_s = 0;
    gss_release_buffer(&lmin_s, &gbuf);

    /* Resume t_thrd.int_cxt.ImmediateInterruptOK.*/
    t_thrd.int_cxt.ImmediateInterruptOK = save_ImmediateInterruptOK;
    return ret;
}

/*
 * @Description: Generic api for send data.
 * @in fd : the sock used to send.
 * @in data : the data need to be sent.
 * @in size : the size of data which need to be sent.
 * @return : the number of bytes sent or -1 for error.
 */
static int GssInternalSend(int fd, const void* data, int size)
{
    ssize_t nbytes;
    ssize_t nSend = 0;

    /*  Several errors are OK. When speculative write is being done we may not
     *  be able to write a single byte to the socket. Also, SIGSTOP issued
     *  by a debugging tool can result in EINTR error.
     */
    while (nSend != size) {
        PGSTAT_INIT_TIME_RECORD();
        PGSTAT_START_TIME_RECORD();
        nbytes = send(fd, (const void*)((char*)data + nSend), size - nSend, 0);
        END_NET_SEND_INFO(nbytes);

        if (nbytes <= 0) {
            if (nbytes == -1 && (errno == EAGAIN || errno == EWOULDBLOCK || errno == EINTR || errno == ENOBUFS)) {
                (void)usleep(100);
                continue;
            }
            return -1;
        } else
            nSend += nbytes;
    }

    return (size_t)nSend;
}

/*
 * @Description: Generic api for recv data.
 * @in fd : the sock used to recv.
 * @in data : the buffer for stored the recv data.
 * @in size : the size of data which need recv.
 * @return : the number of bytes received or -1 for error.
 */
static int GssInternalRecv(int fd, void* data, int size)
{
#define MSG_NOTIFICATION 0x8000

    int error = 0;
    int recv_bytes = 0;

    int flags = MSG_WAITALL;
    struct iovec iov;
    struct msghdr inmsg;

    while (1) {
        iov.iov_base = (char*)data + recv_bytes;
        iov.iov_len = size - recv_bytes;

        inmsg.msg_name = NULL;
        inmsg.msg_namelen = 0;
        inmsg.msg_iov = &iov;
        inmsg.msg_iovlen = 1;
        inmsg.msg_control = NULL;
        inmsg.msg_controllen = 0;
        error = recvmsg(fd, &inmsg, flags);

        /* We should ignore MSG_NOTIFICATION msg of SCTP here. */
        if (MSG_NOTIFICATION & (unsigned int)inmsg.msg_flags)
            continue;

        if (error > 0)
            recv_bytes += error;

        else if (error == 0)
            break;

        else if (error < 0 && errno != EAGAIN && errno != EINTR)
            break;

        if (recv_bytes == size)
            break;
    }

    return ((recv_bytes == size) ? 0 : -1);
}

/*
 * @Description: Send gss kerberos token for the security context.
 * @in gss_conn : the struct contain the outbuf need to be sent.
 * @in type : the data type for which need to be sent.
 * @return : 0 for success and -1 for failed.
 */
static int GssSendWithType(GssConn* gss_conn, char type)
{
#define MSG_HEAD_LEN 5 /* sizeof(char)+sizeof(int) */

    char msg_head[MSG_HEAD_LEN + 1] = {0};
    int socket = gss_conn->sock;
    char* buf = (char*)gss_conn->goutbuf.value;
    int buf_len = gss_conn->goutbuf.length;
    int re = 0;
    OM_uint32 lmin_s;

    msg_head[0] = type;

    int* msg_len = (int*)&msg_head[1];
    *msg_len = htonl((uint32)(buf_len));

    /* Send 5 bytes msg_head with type and buf_len messages first. */
    re = GssInternalSend(socket, msg_head, MSG_HEAD_LEN);

    if (re == MSG_HEAD_LEN && buf_len > 0) {
        /* Send the buf which contain the token in outbuf. */
        re = GssInternalSend(socket, buf, buf_len);
    }

    gss_release_buffer(&lmin_s, &gss_conn->goutbuf);

    if (re < 0)
        return -1;

    return 0;
}

/*
 * @Description: Recv gss kerberos token for the security context.
 * @in gss_conn : the struct contain the inbuf to stored token.
 * @in type : the data type need to recv.
 * @return : 0 for success and -1 for failed.
 */
static int GssRecvWithType(GssConn* gss_conn, char type)
{
#define MSG_HEAD_LEN 5 /* sizeof(char)+sizeof(int) */

    int re;
    int socket = gss_conn->sock;
    char msg_head[MSG_HEAD_LEN + 1] = {0};

    /* Recv 5 bytes msg_head with type and buf_len messages first. */
    if (GssInternalRecv(socket, msg_head, MSG_HEAD_LEN) < 0) {
        return -1;
    }

    if (msg_head[0] != type) {
        errno = ENOMSG;
        return -1;
    }

    int buf_len = *((int*)(&msg_head[1]));

    /* Calculate the buf_len for recv length. */
    buf_len = ntohl(buf_len);

    if (buf_len < 0 || buf_len > PG_MAX_AUTH_TOKEN_LENGTH) {
        errno = ENOMSG;
        return -1;
    }

    if (gss_conn->ginbuf.value != NULL) {
        free(gss_conn->ginbuf.value);
        gss_conn->ginbuf.value = NULL;
        gss_conn->ginbuf.length = 0;
    }

    if (buf_len == 0)
        return 0;

    /* malloc ginbuf for GssContinue. */
    gss_conn->ginbuf.value = (char*)malloc(buf_len);
    if (gss_conn->ginbuf.value == NULL) {
        errno = ENOMEM;
        return -1;
    }

    /* Recv the data which contain the token in inbuf. */
    re = GssInternalRecv(socket, gss_conn->ginbuf.value, buf_len);
    if (re < 0) {
        free(gss_conn->ginbuf.value);
        gss_conn->ginbuf.value = NULL;
        gss_conn->ginbuf.length = 0;
        return -1;
    } else
        gss_conn->ginbuf.length = buf_len;

    return 0;
}

/*
 * @Description: the function for gss log.
 * @in errmsg : the error string need to log.
 * @in maj_stat : major execute info in gss
 * @in min_stat : auxiliary execute info in gss
 */
static void GSSLog(const char* errmsg, OM_uint32 maj_stat, OM_uint32 min_stat)
{
#define TIMELEN 128

    gss_buffer_desc gmsg;
    OM_uint32 lmin_s, msg_ctx;
    char msg_major[128], msg_minor[128];
    time_t now;
    struct tm* timenow = NULL;
    errno_t rc = EOK;

    /* Fetch major status message */
    msg_ctx = 0;
    gss_display_status(&lmin_s, maj_stat, GSS_C_GSS_CODE, GSS_C_NO_OID, &msg_ctx, &gmsg);

    rc = strcpy_s(msg_major, sizeof(msg_major), (char*)gmsg.value);
    securec_check(rc, "\0", "\0");
    gss_release_buffer(&lmin_s, &gmsg);

    /* Fetch mechanism minor status message */
    msg_ctx = 0;
    gss_display_status(&lmin_s, min_stat, GSS_C_MECH_CODE, GSS_C_NO_OID, &msg_ctx, &gmsg);
    rc = strcpy_s(msg_minor, sizeof(msg_minor), (char*)gmsg.value);
    securec_check(rc, "\0", "\0");
    gss_release_buffer(&lmin_s, &gmsg);

    /* make time string end */
    (void)time(&now);

    timenow = localtime(&now);
    char timebuf[TIMELEN] = {0};

    if (timenow != NULL) {
        // format date and time.
        (void)strftime(timebuf, TIMELEN, "%Y-%m-%d %H:%M:%S %Z", timenow);
    }

    /*
     * errmsg_internal, since translation of the first part must be done
     * before calling this function anyway.
     */
    fprintf(stdout,
        "%s %lu %lu LOG: [GSSAPI] %s, detail:%s:%s.\n",
        timebuf,
        gs_thread_self(),
        u_sess->debug_query_id,
        errmsg,
        msg_major,
        msg_minor);
    (void)fflush(stdout);
}

/*
 * @Description: Get the kerberos server name.
 * @return : the kerberos server name.
 */
static char* GssGetKerberosServerName()
{
    static char* g_krbsrvname = NULL;
    char* krbsrvname = gs_getenv_r("PGKRBSRVNAME");

    if (NULL != krbsrvname) {
        check_backend_env(krbsrvname);
        g_krbsrvname = krbsrvname;
    }

    return g_krbsrvname;
}

/*
 * @Description: Get the kerberos host name.
 * @return : the kerberos host name.
 */
static char* GssGetKerberosHostName()
{
    static char* g_krbhostname = NULL;
    char* krbhostname = gs_getenv_r("KRBHOSTNAME");

    if (NULL != krbhostname) {
        check_backend_env(krbhostname);
        g_krbhostname = krbhostname;
    }

    return g_krbhostname;
}

/*
 * @Description: get the kerberos server name.
 * @in gss_conn : to stored the target message.
 * @in server_host : the server ip.
 * @return : 0 for success and -1 for error.
 */
static int GssImportName(GssConn* gss_conn, char* server_host)
{
#define MAXENVLEN 1024

    OM_uint32 maj_stat, min_stat;
    gss_buffer_desc temp_gbuf;
    char* krbsrvname = GssGetKerberosServerName();
    char* krbhostname = GssGetKerberosHostName();
    errno_t rc = EOK;

    if (krbsrvname == NULL || krbhostname == NULL) {
        errno = EINVAL;
        return -1;
    }

    int gbuf_len = strlen(krbsrvname) + strlen(krbhostname) + 2;
    temp_gbuf.value = malloc(gbuf_len);
    if (temp_gbuf.value == NULL) {
        errno = ENOMEM;
        return -1;
    }

    rc = snprintf_s((char*)temp_gbuf.value, gbuf_len, gbuf_len - 1, "%s/%s", krbsrvname, krbhostname);
    securec_check_ss(rc, "", "");
    temp_gbuf.length = strlen((char*)temp_gbuf.value);

    maj_stat = gss_import_name(&min_stat, &temp_gbuf, (gss_OID)GSS_KRB5_NT_PRINCIPAL_NAME, &gss_conn->gtarg_nam);

    free(temp_gbuf.value);
    temp_gbuf.value = NULL;

    if (maj_stat != GSS_S_COMPLETE) {
        errno = EPERM;
        GSSLog("client import name fail!\n", maj_stat, min_stat);
        return -1;
    }

    return 0;
}

/*
 * @Description: init the security context.
 * @in gss_conn : stored the messages used in authentication.
 * @return : 0 for success and -1 for error.
 */
static int GssClientInit(GssConn* gss_conn)
{
#define MAX_KERBEROS_CAPACITY 3000      /* The max capacity of kerberos is 3000 per second */
#define RESERVED_KERBEROS_CAPACITY 1000 /* Reserved 1000 capacity of kerberos for other service */

    OM_uint32 maj_stat, min_stat, lmin_s;
    char* krbconfig = NULL;
    instr_time before, after;
    double elapsed_msec = 0;
    int retry_count = 0;

retry_init:
    /*
     * 1. Get lock here as krb5 lib used non-thread safe function like getenv.
     * 2. The lock can prevent big concurrent access to kerberos, as once get ticket from
     *	kerberos(TGS), we will cache it, and no need to contact kerberos every time.
     */
    (void)syscalllockAcquire(&kerberos_conn_lock);

    if (log_min_messages <= DEBUG2)
        INSTR_TIME_SET_CURRENT(before);

    /* Clean the config cache and ticket cache set by hadoop remote read. */
    krb5_clean_cache_profile_path();

    /* Krb5 config file priority : setpath > env(MPPDB_KRB5_FILE_PATH) > default(/etc/krb5.conf).*/
    krbconfig = gs_getenv_r("MPPDB_KRB5_FILE_PATH");
    if (krbconfig != NULL) {
        check_backend_env(krbconfig);
        krb5_set_profile_path(krbconfig);
    }

    int num_nodes = global_node_definition ? global_node_definition->num_nodes : (u_sess->pgxc_cxt.NumDataNodes);
    /*
     * 1.The max capacity of kerberos is 3000 per second, we  reserved 1000 for other
     *	use beside gaussdb inner authenication.
     * 2.The max parallel connection and authenication count is dn_num + cn_num
     *	for lock and cahce reasion which means one process can only require one REQ
     *	to kerberos server once.
     * 3.Once datanode is more than MAX_KERBEROS_CAPACITY - RESERVED_KERBEROS_CAPACITY,
     *	we sleep a little bit time here to reduce the pressure on parallel authentication for kerberos.
     */
    if (num_nodes > (MAX_KERBEROS_CAPACITY - RESERVED_KERBEROS_CAPACITY))
        pg_usleep(100);

    /*
     * The first time come here(with no tickent cache), gss_init_sec_context will send TGS_REQ
     * to kerberos server to get ticket and then cache it in default_ccache_name which configured
     * in MPPDB_KRB5_FILE_PATH.
     */
    maj_stat = gss_init_sec_context(&min_stat,
        GSS_C_NO_CREDENTIAL,
        &gss_conn->gctx,
        gss_conn->gtarg_nam,
        GSS_C_NO_OID,
        GSS_C_MUTUAL_FLAG,
        0,
        GSS_C_NO_CHANNEL_BINDINGS,
        (gss_conn->gctx == GSS_C_NO_CONTEXT) ? GSS_C_NO_BUFFER : &gss_conn->ginbuf,
        NULL,
        &gss_conn->goutbuf,
        NULL,
        NULL);

    if (log_min_messages <= DEBUG2) {
        INSTR_TIME_SET_CURRENT(after);
        INSTR_TIME_SUBTRACT(after, before);
        elapsed_msec = INSTR_TIME_GET_MILLISEC(after);
        ereport(DEBUG2,
            (errmsg("Stream gss init time is %.3f ms and datanode num is %d.", elapsed_msec, num_nodes),
                ignore_interrupt(true)));
    }

    (void)syscalllockRelease(&kerberos_conn_lock);

    if (gss_conn->ginbuf.value != NULL) {
        free(gss_conn->ginbuf.value);
        gss_conn->ginbuf.value = NULL;
        gss_conn->ginbuf.length = 0;
    }

    if (gss_conn->goutbuf.length > 0) {
        /*
         * GSS generated data to send to the server. We don't care if it's the
         * first or subsequent packet, just send the same kind of password
         * packet.
         */
        if (GssSendWithType(gss_conn, 'p') < 0)
            return -1;
    }

    if (maj_stat != GSS_S_COMPLETE && maj_stat != GSS_S_CONTINUE_NEEDED) {
        GSSLog("client init fail", maj_stat, min_stat);

        /* Retry 10 times for init context responding to scenarios such as cache renewed by kinit. */
        if (retry_count < 10) {
            (void)usleep(1000);
            retry_count++;
            goto retry_init;
        }

        gss_release_name(&lmin_s, &gss_conn->gtarg_nam);
        if (gss_conn->gctx)
            gss_delete_sec_context(&lmin_s, &gss_conn->gctx, GSS_C_NO_BUFFER);

        errno = EPERM;
        return -1;
    }

    if (maj_stat == GSS_S_CONTINUE_NEEDED)
        return 1;

    gss_release_name(&lmin_s, &gss_conn->gtarg_nam);

    return 0;
}

/*
 * @Description: Continue GSS authentication with next token as needed..
 * @in gss_conn : to stored the messages used in create security context.
 * @return : 0 for success and -1 for error.
 */
int GssClientContinue(GssConn* gss_conn)
{
    int re = -1;

    while (1) {
        /* ginbuf free in GssClientInit */
        re = GssClientInit(gss_conn);
        if (re < 0)
            return -1;

        re = GssRecvWithType(gss_conn, 'R');
        if (re < 0) {
            if (gss_conn->ginbuf.value != NULL) {
                free(gss_conn->ginbuf.value);
                gss_conn->ginbuf.value = NULL;
                gss_conn->ginbuf.length = 0;
            }
            return -1;
        }

        /* return GSS_S_COMPLETE */
        if (gss_conn->ginbuf.length == 0)
            return 0;
    }
}

/*
 * @Description: the main function for gss client authentication.
 * @in socket : the socket used to send and recv authentication messages.
 * @in server_host : server host ip
 * @return : 0 for success and -1 for error.
 */
int GssClientAuth(int socket, char* server_host)
{
    errno_t rc = EOK;

    if (socket < 0) {
        errno = EBADF;
        return -1;
    }

    if (server_host == NULL || strlen(server_host) <= 0) {
        errno = EINVAL;
        return -1;
    }

    GssConn gss_conn;
    rc = memset_s(&gss_conn, sizeof(gss_conn), 0, sizeof(gss_conn));
    securec_check(rc, "\0", "\0");

    gss_conn.sock = socket;
    gss_conn.gctx = GSS_C_NO_CONTEXT;

    /* Get the target name in corresponding format*/
    if (GssImportName(&gss_conn, server_host) < 0) {
        return -1;
    }

    /* Start and continue the authentication. */
    return GssClientContinue(&gss_conn);
}

/*
 * @Description: he main function for gss client authentication.
 * @in gss_conn : to stored the messages used in accept security context.
 * @return : 0 for success and -1 for error.
 */
static int GssServerAccept(GssConn* gss_conn)
{
    OM_uint32 maj_stat, min_stat, lmin_s, gflags;
    char* krbconfig = NULL;

    /* Clean the config cache and ticket cache set by hadoop remote read. */
    krb5_clean_cache_profile_path();

    /* Krb5 config file priority : setpath > env(MPPDB_KRB5_FILE_PATH) > default(/etc/krb5.conf).*/
    krbconfig = gs_getenv_r("MPPDB_KRB5_FILE_PATH");
    if (NULL != krbconfig) {
        check_backend_env(krbconfig);
        krb5_set_profile_path(krbconfig);
    }

    maj_stat = gss_accept_sec_context(&min_stat,
        &gss_conn->gctx,
        GSS_C_NO_CREDENTIAL,
        &gss_conn->ginbuf,
        GSS_C_NO_CHANNEL_BINDINGS,
        &gss_conn->gtarg_nam,
        NULL,
        &gss_conn->goutbuf,
        &gflags,
        NULL,
        NULL);

    if (gss_conn->ginbuf.value != NULL) {
        free(gss_conn->ginbuf.value);
        gss_conn->ginbuf.value = NULL;
        gss_conn->ginbuf.length = 0;
    }

    if (gss_conn->goutbuf.length > 0) {
        /*
         * GSS generated data to send to the server. We don't care if it's the
         * first or subsequent packet, just send the same kind of password
         * packet.
         */
        if (GssSendWithType(gss_conn, 'R') < 0)
            return -1;
    }

    if (maj_stat != GSS_S_COMPLETE && maj_stat != GSS_S_CONTINUE_NEEDED) {
        GSSLog("server accept fail", maj_stat, min_stat);
        gss_delete_sec_context(&lmin_s, &gss_conn->gctx, GSS_C_NO_BUFFER);

        errno = EPERM;
        return -1;
    }

    if (maj_stat == GSS_S_CONTINUE_NEEDED)
        return 1;

    return GssSendWithType(gss_conn, 'R');
}

/*
 * @Description: Continue GSS authentication with next token as needed..
 * @in gss_conn : to stored the messages used in gss authentication.
 * @return : 0 for success and -1 for error.
 */
static int GssServerContinue(GssConn* gss_conn)
{
    int re = -1;

    while (1) {
        if (GssRecvWithType(gss_conn, 'p') < 0)
            return -1;

        /* ginbuf free in GssServerAccept */
        re = GssServerAccept(gss_conn);
        if (re == 1)
            continue;
        else
            break;
    }

    return re;
}

/*
 * @Description: the main function for gss server authentication.
 * @in socket : the socket used to send and recv authentication messages.
 * @in krb_keyfile : the kerberos keytab file.
 * @return : 0 for success and -1 for error.
 */
int GssServerAuth(int socket, const char* krb_keyfile)
{

    errno_t rc = EOK;
    GssConn gss_conn;

    if (socket < 0) {
        errno = EBADF;
        return -1;
    }

    if (krb_keyfile == NULL || strlen(krb_keyfile) <= 0) {
        errno = EINVAL;
        return -1;
    }

    /*
     * Set default Kerberos keytab file for the Krb5 mechanism.
     *
     * setenv("KRB5_KTNAME", pg_krb_server_keyfile, 0); except setenv()
     * not always available.
     */
    if (gs_getenv_r("KRB5_KTNAME") == NULL) {
        size_t kt_len = strlen(krb_keyfile) + 14;
        char* kt_path = (char*)malloc(kt_len);

        if (kt_path == NULL) {
            errno = ENOMEM;
            return -1;
        }
        int res = snprintf_s(kt_path, kt_len, kt_len - 1, "KRB5_KTNAME=%s", krb_keyfile);
        securec_check_ss(res, "", "");
        gs_putenv_r(kt_path);
    }

    /*
     * Notice: Do not free(kt_path).
     */

    rc = memset_s(&gss_conn, sizeof(gss_conn), 0, sizeof(gss_conn));
    securec_check(rc, "\0", "\0");

    gss_conn.sock = socket;
    gss_conn.gctx = GSS_C_NO_CONTEXT;

    /* Continue the authentication process. */
    return GssServerContinue(&gss_conn);
}

#endif /* ENABLE_GSS */

/* ----------------------------------------------------------------
 * SSPI authentication system
 * ----------------------------------------------------------------
 */
#ifdef ENABLE_SSPI
/*
 * Generate an error for SSPI authentication.  The caller should apply
 * _() to errmsg to make it translatable.
 */
static void pg_SSPI_error(int severity, const char* errmsg, SECURITY_STATUS r)
{
    char sysmsg[256];

    if (FormatMessage(FORMAT_MESSAGE_FROM_SYSTEM, NULL, r, 0, sysmsg, sizeof(sysmsg), NULL) == 0)
        ereport(severity, (errmsg_internal("%s", errmsg), errdetail_internal("SSPI error %x", (unsigned int)r)));
    else
        ereport(severity, (errmsg_internal("%s", errmsg), errdetail_internal("%s (%x)", sysmsg, (unsigned int)r)));
}

static int pg_SSPI_recvauth(Port* port)
{
    int mtype;
    int rcs = 0;
    StringInfoData buf;
    SECURITY_STATUS r;
    CredHandle sspicred;
    CtxtHandle *sspictx = NULL, newctx;
    TimeStamp expiry;
    ULONG contextattr;
    SecBufferDesc inbuf;
    SecBufferDesc outbuf;
    SecBuffer OutBuffers[1];
    SecBuffer InBuffers[1];
    HANDLE token = NULL;
    TOKEN_USER* tokenuser = NULL;
    DWORD retlen;
    char accountname[MAXPGPATH];
    char domainname[MAXPGPATH];
    DWORD accountnamesize = sizeof(accountname);
    DWORD domainnamesize = sizeof(domainname);
    SID_NAME_USE accountnameuse;
    HMODULE secur32 = NULL;
    QUERY_SECURITY_CONTEXT_TOKEN_FN _QuerySecurityContextToken = NULL;

    /*
     * SSPI auth is not supported for protocol versions before 3, because it
     * relies on the overall message length word to determine the SSPI payload
     * size in AuthenticationGSSContinue and PasswordMessage messages. (This
     * is, in fact, a design error in our SSPI support, because protocol
     * messages are supposed to be parsable without relying on the length
     * word; but it's not worth changing it now.)
     */
    if (PG_PROTOCOL_MAJOR(FrontendProtocol) < 3)
        ereport(FATAL, (errcode(ERRCODE_FEATURE_NOT_SUPPORTED), errmsg("SSPI is not supported in protocol version 2")));

    /*
     * Acquire a handle to the server credentials.
     */
    r = AcquireCredentialsHandle(NULL, "negotiate", SECPKG_CRED_INBOUND, NULL, NULL, NULL, NULL, &sspicred, &expiry);
    if (r != SEC_E_OK)
        pg_SSPI_error(ERROR, _("could not acquire SSPI credentials"), r);

    /*
     * Loop through SSPI message exchange. This exchange can consist of
     * multiple messags sent in both directions. First message is always from
     * the client. All messages from client to server are password packets
     * (type 'p').
     */
    do {
        mtype = pq_getbyte();
        if (mtype != 'p') {
            /* Only log error if client didn't disconnect. */
            if (mtype != EOF)
                ereport(COMMERROR,
                    (errcode(ERRCODE_PROTOCOL_VIOLATION),
                        errmsg("expected SSPI response, got message type %d", mtype)));
            return STATUS_ERROR;
        }

        /* Get the actual SSPI token */
        initStringInfo(&buf);
        if (pq_getmessage(&buf, PG_MAX_AUTH_TOKEN_LENGTH)) {
            /* EOF - pq_getmessage already logged error */
            pfree(buf.data);
            buf.data = NULL;
            return STATUS_ERROR;
        }

        /* Map to SSPI style buffer */
        inbuf.ulVersion = SECBUFFER_VERSION;
        inbuf.cBuffers = 1;
        inbuf.pBuffers = InBuffers;
        InBuffers[0].pvBuffer = buf.data;
        InBuffers[0].cbBuffer = buf.len;
        InBuffers[0].BufferType = SECBUFFER_TOKEN;

        /* Prepare output buffer */
        OutBuffers[0].pvBuffer = NULL;
        OutBuffers[0].BufferType = SECBUFFER_TOKEN;
        OutBuffers[0].cbBuffer = 0;
        outbuf.cBuffers = 1;
        outbuf.pBuffers = OutBuffers;
        outbuf.ulVersion = SECBUFFER_VERSION;

        elog(DEBUG4, "Processing received SSPI token of length %u", (unsigned int)buf.len);

        r = AcceptSecurityContext(&sspicred,
            sspictx,
            &inbuf,
            ASC_REQ_ALLOCATE_MEMORY,
            SECURITY_NETWORK_DREP,
            &newctx,
            &outbuf,
            &contextattr,
            NULL);

        /* input buffer no longer used */
        pfree(buf.data);
        buf.data = NULL;

        if (outbuf.cBuffers > 0 && outbuf.pBuffers[0].cbBuffer > 0) {
            /*
             * Negotiation generated data to be sent to the client.
             */
            elog(DEBUG4, "sending SSPI response token of length %u", (unsigned int)outbuf.pBuffers[0].cbBuffer);

            port->gss->outbuf.length = outbuf.pBuffers[0].cbBuffer;
            port->gss->outbuf.value = outbuf.pBuffers[0].pvBuffer;

            sendAuthRequest(port, AUTH_REQ_GSS_CONT);

            FreeContextBuffer(outbuf.pBuffers[0].pvBuffer);
        }

        if (r != SEC_E_OK && r != SEC_I_CONTINUE_NEEDED) {
            if (sspictx != NULL) {
                DeleteSecurityContext(sspictx);
                pfree(sspictx);
            }
            FreeCredentialsHandle(&sspicred);
            pg_SSPI_error(ERROR, _("could not accept SSPI security context"), r);
        }

        /*
         * Overwrite the current context with the one we just received. If
         * sspictx is NULL it was the first loop and we need to allocate a
         * buffer for it. On subsequent runs, we can just overwrite the buffer
         * contents since the size does not change.
         */
        if (sspictx == NULL) {
            sspictx = MemoryContextAlloc(
                SESS_GET_MEM_CXT_GROUP(MEMORY_CONTEXT_SECURITY), sizeof(CtxtHandle));
            if (sspictx == NULL)
                ereport(ERROR, (errcode(ERRCODE_OUT_OF_MEMORY), errmsg("out of memory")));
        }

        rcs = memcpy_s(sspictx, sizeof(CtxtHandle), &newctx, sizeof(CtxtHandle));
        securec_check(rcs, "\0", "\0");
        if (r == SEC_I_CONTINUE_NEEDED)
            elog(DEBUG4, "SSPI continue needed");

    } while (r == SEC_I_CONTINUE_NEEDED);

    /*
     * Release service principal credentials
     */
    FreeCredentialsHandle(&sspicred);

    /*
     * SEC_E_OK indicates that authentication is now complete.
     *
     * Get the name of the user that authenticated, and compare it to the pg
     * username that was specified for the connection.
     *
     * MingW is missing the export for QuerySecurityContextToken in the
     * secur32 library, so we have to load it dynamically.
     */

    secur32 = LoadLibrary("SECUR32.DLL");
    if (secur32 == NULL)
        ereport(ERROR, (errmsg_internal("could not load secur32.dll: error code %lu", GetLastError())));

    _QuerySecurityContextToken = (QUERY_SECURITY_CONTEXT_TOKEN_FN)GetProcAddress(secur32, "QuerySecurityContextToken");
    if (_QuerySecurityContextToken == NULL) {
        FreeLibrary(secur32);
        ereport(ERROR,
            (errmsg_internal(
                "could not locate QuerySecurityContextToken in secur32.dll: error code %lu", GetLastError())));
    }

    r = (_QuerySecurityContextToken)(sspictx, &token);
    if (r != SEC_E_OK) {
        FreeLibrary(secur32);
        pg_SSPI_error(ERROR, _("could not get token from SSPI security context"), r);
    }

    FreeLibrary(secur32);

    /*
     * No longer need the security context, everything from here on uses the
     * token instead.
     */
    DeleteSecurityContext(sspictx);
    pfree(sspictx);

    if (!GetTokenInformation(token, TokenUser, NULL, 0, &retlen) && GetLastError() != 122)
        ereport(ERROR, (errmsg_internal("could not get token user size: error code %lu", GetLastError())));

    tokenuser = MemoryContextAlloc(SESS_GET_MEM_CXT_GROUP(MEMORY_CONTEXT_SECURITY), retlen);
    if (tokenuser == NULL)
        ereport(ERROR, (errmsg("out of memory")));

    if (!GetTokenInformation(token, TokenUser, tokenuser, retlen, &retlen)) {
        pfree(tokenuser);
        ereport(ERROR, (errmsg_internal("could not get user token: error code %lu", GetLastError())));
    }

    if (!LookupAccountSid(
            NULL, tokenuser->User.Sid, accountname, &accountnamesize, domainname, &domainnamesize, &accountnameuse)) {
        pfree(tokenuser);
        ereport(ERROR, (errmsg_internal("could not look up account SID: error code %lu", GetLastError())));
    }

    pfree(tokenuser);

    /*
     * Compare realm/domain if requested. In SSPI, always compare case
     * insensitive.
     */
    if (port->hba->krb_realm != NULL && strlen(port->hba->krb_realm)) {
        if (pg_strcasecmp(port->hba->krb_realm, domainname) != 0) {
            elog(DEBUG2, "SSPI domain (%s) and configured domain (%s) don't match", domainname, port->hba->krb_realm);

            return STATUS_ERROR;
        }
    }

    /*
     * We have the username (without domain/realm) in accountname, compare to
     * the supplied value. In SSPI, always compare case insensitive.
     *
     * If set to include realm, append it in <username>@<realm> format.
     */
    if (port->hba->include_realm) {
        char* namebuf = NULL;
        int retval;

        namebuf = palloc(strlen(accountname) + strlen(domainname) + 2);
        retval = sprintf_s(namebuf, strlen(accountname) + strlen(domainname) + 2, "%s@%s", accountname, domainname);
        securec_check_ss(retval, "\0", "\0");
        retval = check_usermap(port->hba->usermap, port->user_name, namebuf, true);
        pfree(namebuf);
        namebuf = NULL;
        return retval;
    } else
        return check_usermap(port->hba->usermap, port->user_name, accountname, true);
}
#endif /* ENABLE_SSPI */

#ifdef USE_IDENT

/* ----------------------------------------------------------------
 * Ident authentication system
 * ----------------------------------------------------------------
 */

/*
 *	Parse the string "*ident_response" as a response from a query to an Ident
 *	server.  If it's a normal response indicating a user name, return true
 *	and store the user name at *ident_user. If it's anything else,
 *	return false.
 */
static bool interpret_ident_response(const char* ident_response, char* ident_user)
{
    const char* cursor = ident_response; /* Cursor into *ident_response */

    /*
     * Ident's response, in the telnet tradition, should end in crlf (\r\n).
     */
    if (strlen(ident_response) < 2)
        return false;
    else if (ident_response[strlen(ident_response) - 2] != '\r')
        return false;
    else {
        while (*cursor != ':' && *cursor != '\r')
            cursor++; /* skip port field */

        if (*cursor != ':')
            return false;
        else {
            /* We're positioned to colon before response type field */
            char response_type[80];
            int i; /* Index into *response_type */

            cursor++; /* Go over colon */
            while (pg_isblank(*cursor))
                cursor++; /* skip blanks */
            i = 0;
            while (*cursor != ':' && *cursor != '\r' && !pg_isblank(*cursor) && i < (int)(sizeof(response_type) - 1))
                response_type[i++] = *cursor++;
            response_type[i] = '\0';
            while (pg_isblank(*cursor))
                cursor++; /* skip blanks */
            if (strcmp(response_type, "USERID") != 0)
                return false;
            else {
                /*
                 * It's a USERID response.  Good.  "cursor" should be pointing
                 * to the colon that precedes the operating system type.
                 */
                if (*cursor != ':')
                    return false;
                else {
                    cursor++; /* Go over colon */
                    /* Skip over operating system field. */
                    while (*cursor != ':' && *cursor != '\r')
                        cursor++;
                    if (*cursor != ':')
                        return false;
                    else {
                        int i; /* Index into *ident_user */

                        cursor++; /* Go over colon */
                        while (pg_isblank(*cursor))
                            cursor++; /* skip blanks */
                        /* Rest of line is user name.  Copy it over. */
                        i = 0;
                        while (*cursor != '\r' && i < IDENT_USERNAME_MAX)
                            ident_user[i++] = *cursor++;
                        ident_user[i] = '\0';
                        return true;
                    }
                }
            }
        }
    }
}

/*
 *	Talk to the ident server on host "remote_ip_addr" and find out who
 *	owns the tcp connection from his port "remote_port" to port
 *	"local_port_addr" on host "local_ip_addr".	Return the user name the
 *	ident server gives as "*ident_user".
 *
 *	IP addresses and port numbers are in network byte order.
 *
 *	But iff we're unable to get the information from ident, return false.
 */
static int ident_inet(hbaPort* port)
{
    const SockAddr remote_addr = port->raddr;
    const SockAddr local_addr = port->laddr;
    char ident_user[IDENT_USERNAME_MAX + 1];
    pgsocket sock_fd = PGINVALID_SOCKET; /* for talking to Ident server */
    int rc;                              /* Return code from a locally called function */
    int rcs = 0;
    bool ident_return = false;
    char remote_addr_s[NI_MAXHOST];
    char remote_port[NI_MAXSERV];
    char local_addr_s[NI_MAXHOST];
    char local_port[NI_MAXSERV];
    char ident_port[NI_MAXSERV];
    char ident_query[80];
    char ident_response[80 + IDENT_USERNAME_MAX];
    struct addrinfo *ident_serv = NULL, *la = NULL, hints;

    /*
     * Might look a little weird to first convert it to text and then back to
     * sockaddr, but it's protocol independent.
     */
    (void)pg_getnameinfo_all(&remote_addr.addr,
        remote_addr.salen,
        remote_addr_s,
        sizeof(remote_addr_s),
        remote_port,
        sizeof(remote_port),
        NI_NUMERICHOST | NI_NUMERICSERV);
    (void)pg_getnameinfo_all(&local_addr.addr,
        local_addr.salen,
        local_addr_s,
        sizeof(local_addr_s),
        local_port,
        sizeof(local_port),
        NI_NUMERICHOST | NI_NUMERICSERV);

    rcs = snprintf_s(ident_port, NI_MAXSERV, NI_MAXSERV - 1, "%d", IDENT_PORT);
    securec_check_ss(rcs, "\0", "\0");
    hints.ai_flags = AI_NUMERICHOST;
    hints.ai_family = remote_addr.addr.ss_family;
    hints.ai_socktype = SOCK_STREAM;
    hints.ai_protocol = 0;
    hints.ai_addrlen = 0;
    hints.ai_canonname = NULL;
    hints.ai_addr = NULL;
    hints.ai_next = NULL;
    rc = pg_getaddrinfo_all(remote_addr_s, ident_port, &hints, &ident_serv);
    if (rc || ident_serv == NULL) {
        /* we don't expect this to happen */
        ident_return = false;
        goto ident_inet_done;
    }

    hints.ai_flags = AI_NUMERICHOST;
    hints.ai_family = local_addr.addr.ss_family;
    hints.ai_socktype = SOCK_STREAM;
    hints.ai_protocol = 0;
    hints.ai_addrlen = 0;
    hints.ai_canonname = NULL;
    hints.ai_addr = NULL;
    hints.ai_next = NULL;
    rc = pg_getaddrinfo_all(local_addr_s, NULL, &hints, &la);
    if (rc || la == NULL) {
        /* we don't expect this to happen */
        ident_return = false;
        goto ident_inet_done;
    }

    sock_fd = socket(ident_serv->ai_family, ident_serv->ai_socktype, ident_serv->ai_protocol);
    if (sock_fd < 0) {
        ereport(LOG, (errcode_for_socket_access(), errmsg("could not create socket for Ident connection: %m")));
        ident_return = false;
        goto ident_inet_done;
    }

#ifdef F_SETFD
    if (fcntl(sock_fd, F_SETFD, FD_CLOEXEC) == -1) {
        ereport(LOG, (errcode_for_socket_access(), errmsg("setsockopt(FD_CLOEXEC) failed: %m")));
        ident_return = false;
        goto ident_inet_done;
    }
#endif /* F_SETFD */

    /*
     * Bind to the address which the client originally contacted, otherwise
     * the ident server won't be able to match up the right connection. This
     * is necessary if the PostgreSQL server is running on an IP alias.
     */
    rc = bind(sock_fd, la->ai_addr, la->ai_addrlen);
    if (rc != 0) {
        ereport(LOG, (errcode_for_socket_access(), errmsg("could not bind to local address \"%s\": %m", local_addr_s)));
        ident_return = false;
        goto ident_inet_done;
    }

    rc = connect(sock_fd, ident_serv->ai_addr, ident_serv->ai_addrlen);
    if (rc != 0) {
        ereport(LOG,
            (errcode_for_socket_access(),
                errmsg("could not connect to Ident server at address \"%s\", port %s: %m", remote_addr_s, ident_port)));
        ident_return = false;
        goto ident_inet_done;
    }

    /* The query we send to the Ident server */
    rcs = snprintf_s(ident_query, sizeof(ident_query), sizeof(ident_query) - 1, "%s,%s\r\n", remote_port, local_port);
    securec_check_ss(rcs, "\0", "\0");

    /* loop in case send is interrupted */
    do {
        PGSTAT_INIT_TIME_RECORD();
        PGSTAT_START_TIME_RECORD();
        rc = send(sock_fd, ident_query, strlen(ident_query), 0);
        END_NET_SEND_INFO(rc);
    } while (rc < 0 && errno == EINTR);

    if (rc < 0) {
        ereport(LOG,
            (errcode_for_socket_access(),
                errmsg(
                    "could not send query to Ident server at address \"%s\", port %s: %m", remote_addr_s, ident_port)));
        ident_return = false;
        goto ident_inet_done;
    }

    do {
        PGSTAT_INIT_TIME_RECORD();
        PGSTAT_START_TIME_RECORD();
        rc = recv(sock_fd, ident_response, sizeof(ident_response) - 1, 0);
        END_NET_RECV_INFO(rc);
    } while (rc < 0 && errno == EINTR);

    if (rc < 0) {
        ereport(LOG,
            (errcode_for_socket_access(),
                errmsg("could not receive response from Ident server at address \"%s\", port %s: %m",
                    remote_addr_s,
                    ident_port)));
        ident_return = false;
        goto ident_inet_done;
    }

    ident_response[rc] = '\0';
    ident_return = interpret_ident_response(ident_response, ident_user);
    if (!ident_return)
        ereport(LOG, (errmsg("invalidly formatted response from Ident server: \"%s\"", ident_response)));

ident_inet_done:
    if (sock_fd >= 0)
        closesocket(sock_fd);
    if (ident_serv != NULL)
        pg_freeaddrinfo_all(remote_addr.addr.ss_family, ident_serv);
    if (la != NULL)
        pg_freeaddrinfo_all(local_addr.addr.ss_family, la);

    if (ident_return)
        /* Success! Check the usermap */
        return check_usermap(port->hba->usermap, port->user_name, ident_user, false);
    return STATUS_ERROR;
}

#endif

/*
 *	Ask kernel about the credentials of the connecting process,
 *	determine the symbolic name of the corresponding user, and check
 *	if valid per the usermap.
 *
 *	Iff authorized, return STATUS_OK, otherwise return STATUS_ERROR.
 */
#ifdef HAVE_UNIX_SOCKETS

static int auth_peer(hbaPort* port)
{
    char ident_user[IDENT_USERNAME_MAX + 1];
    uid_t uid;
    gid_t gid;
    struct passwd* pass = NULL;

    errno = 0;
    if (getpeereid(port->sock, &uid, &gid) != 0) {
        /* Provide special error message if getpeereid is a stub */
        if (errno == ENOSYS)
            ereport(LOG,
                (errcode(ERRCODE_FEATURE_NOT_SUPPORTED),
                    errmsg("peer authentication is not supported on this platform")));
        else
            ereport(LOG, (errcode_for_socket_access(), errmsg("could not get peer credentials: %m")));
        return STATUS_ERROR;
    }

    syscalllockAcquire(&getpwuid_lock);
    pass = getpwuid(uid);

    if (pass == NULL) {
        syscalllockRelease(&getpwuid_lock);
        ereport(LOG, (errmsg("local user with ID %d does not exist", (int)uid)));
        return STATUS_ERROR;
    }

    int rc = strcpy_s(ident_user, IDENT_USERNAME_MAX + 1, pass->pw_name);
    securec_check(rc, "\0", "\0");
    syscalllockRelease(&getpwuid_lock);

    return check_usermap(port->hba->usermap, port->user_name, ident_user, false);
}
#endif /* HAVE_UNIX_SOCKETS */

/* ----------------------------------------------------------------
 * PAM authentication system
 * ----------------------------------------------------------------
 */
#ifdef USE_PAM

/*
 * PAM conversation function
 */

static int pam_passwd_conv_proc(
    int num_msg, const struct pam_message** msg, struct pam_response** resp, void* appdata_ptr)
{
    char* passwd = NULL;
    struct pam_response* reply = NULL;
    int i;
    int rcs = 0;

    if (appdata_ptr != NULL)
        passwd = (char*)appdata_ptr;
    else {
        /*
         * Workaround for Solaris 2.6 where the PAM library is broken and does
         * not pass appdata_ptr to the conversation routine
         */
        passwd = g_instance.libpq_cxt.pam_passwd;
    }

    *resp = NULL; /* in case of error exit */

    if (num_msg <= 0 || num_msg > PAM_MAX_NUM_MSG)
        return PAM_CONV_ERR;

    /*
     * Explicitly not using palloc here - PAM will free this memory in
     * pam_end()
     */
    reply = MemoryContextAllocZero(
        SESS_GET_MEM_CXT_GROUP(MEMORY_CONTEXT_SECURITY), num_msg * sizeof(struct pam_response));
    if (reply == NULL) {
        ereport(LOG, (errcode(ERRCODE_OUT_OF_MEMORY), errmsg("out of memory")));
        return PAM_CONV_ERR;
    }

    for (i = 0; i < num_msg; i++) {
        switch (msg[i]->msg_style) {
            case PAM_PROMPT_ECHO_OFF:
                if (strlen(passwd) == 0) {
                    /*
                     * Password wasn't passed to PAM the first time around -
                     * let's go ask the client to send a password, which we
                     * then stuff into PAM.
                     */
                    sendAuthRequest(g_instance.ibpq_instance_cxt.pam_port_cludge, AUTH_REQ_PASSWORD);
                    passwd = recv_password_packet(g_instance.libpq_cxt.pam_port_cludge);
                    if (passwd == NULL) {
                        /*
                         * Client didn't want to send password.  We
                         * intentionally do not log anything about this.
                         */
                        goto fail;
                    }
                }
                reply[i].resp = MemoryContextStrdup(
                    SESS_GET_MEM_CXT_GROUP(MEMORY_CONTEXT_SECURITY), passwd);
                if (reply[i].resp == NULL)
                    goto fail;
                reply[i].resp_retcode = PAM_SUCCESS;
                break;
            case PAM_ERROR_MSG:
                ereport(LOG, (errmsg("error from underlying PAM layer: %s", msg[i]->msg)));
                /* FALL THROUGH */
            case PAM_TEXT_INFO:
                /* we don't bother to log TEXT_INFO messages */
                reply[i].resp = MemoryContextStrdup(SESS_GET_MEM_CXT_GROUP(MEMORY_CONTEXT_SECURITY), "");
                if (reply[i].resp == NULL)
                    goto fail;
                reply[i].resp_retcode = PAM_SUCCESS;
                break;
            default:
                elog(LOG,
                    "unsupported PAM conversation %d/\"%s\"",
                    msg[i]->msg_style,
                    msg[i]->msg ? msg[i]->msg : "(none)");
                goto fail;
        }
    }

    *resp = reply;
    rcs = memset_s(passwd, strlen(passwd), 0, strlen(passwd));
    securec_check(rcs, "\0", "\0");
    return PAM_SUCCESS;

fail:
    /* clear sensitive info */
    if (passwd != NULL) {
        int len = strlen(passwd);
        rcs = memset_s(passwd, len, 0, len);
        securec_check(rcs, "", "");
    }
    /* free up whatever we allocated */
    for (i = 0; i < num_msg; i++) {
        if (reply[i].resp != NULL)
            pfree(reply[i].resp);
    }
    pfree(reply);

    return PAM_CONV_ERR;
}

/*
 * Check authentication against PAM.
 */
static int CheckPAMAuth(Port* port, char* user, char* password)
{
    int retval;
    pam_handle_t* pamh = NULL;

    /*
     * We can't entirely rely on PAM to pass through appdata --- it appears
     * not to work on at least Solaris 2.6.  So use these ugly static
     * variables instead.
     */
    g_instance.libpq_cxt.pam_passwd = password;
    g_instance.libpq_cxt.pam_port_cludge = port;

    /*
     * Set the application data portion of the conversation struct This is
     * later used inside the PAM conversation to pass the password to the
     * authentication module.
     */
    pam_passw_conv.appdata_ptr = (char*)password; /* from password above,
                                                   * not allocated */

    /* Optionally, one can set the service name in pg_hba.conf */
    if (port->hba->pamservice != NULL && port->hba->pamservice[0] != '\0')
        retval = pam_start(port->hba->pamservice, "pgsql@", &pam_passw_conv, &pamh);
    else
        retval = pam_start(PGSQL_PAM_SERVICE, "pgsql@", &pam_passw_conv, &pamh);

    if (retval != PAM_SUCCESS) {
        ereport(LOG, (errmsg("could not create PAM authenticator: %s", pam_strerror(pamh, retval))));
        g_instance.libpq_cxt.pam_passwd = NULL; /* Unset pam_passwd */
        return STATUS_ERROR;
    }

    retval = pam_set_item(pamh, PAM_USER, user);

    if (retval != PAM_SUCCESS) {
        ereport(LOG, (errmsg("pam_set_item(PAM_USER) failed: %s", pam_strerror(pamh, retval))));
        g_instance.libpq_cxt.pam_passwd = NULL; /* Unset pam_passwd */
        return STATUS_ERROR;
    }

    retval = pam_set_item(pamh, PAM_CONV, &pam_passw_conv);

    if (retval != PAM_SUCCESS) {
        ereport(LOG, (errmsg("pam_set_item(PAM_CONV) failed: %s", pam_strerror(pamh, retval))));
        g_instance.libpq_cxt.pam_passwd = NULL; /* Unset pam_passwd */
        return STATUS_ERROR;
    }

    retval = pam_authenticate(pamh, 0);

    if (retval != PAM_SUCCESS) {
        ereport(LOG, (errmsg("pam_authenticate failed: %s", pam_strerror(pamh, retval))));
        g_instance.libpq_cxt.pam_passwd = NULL; /* Unset pam_passwd */
        return STATUS_ERROR;
    }

    retval = pam_acct_mgmt(pamh, 0);

    if (retval != PAM_SUCCESS) {
        ereport(LOG, (errmsg("pam_acct_mgmt failed: %s", pam_strerror(pamh, retval))));
        g_instance.libpq_cxt.pam_passwd = NULL; /* Unset pam_passwd */
        return STATUS_ERROR;
    }

    retval = pam_end(pamh, retval);

    if (retval != PAM_SUCCESS) {
        ereport(LOG, (errmsg("could not release PAM authenticator: %s", pam_strerror(pamh, retval))));
    }

    g_instance.libpq_cxt.pam_passwd = NULL; /* Unset pam_passwd */

    return ((retval == PAM_SUCCESS) ? STATUS_OK : STATUS_ERROR);
}
#endif /* USE_PAM */

/* ----------------------------------------------------------------
 * LDAP authentication system
 * ----------------------------------------------------------------
 */
#ifdef USE_LDAP

/*
 * Initialize a connection to the LDAP server, including setting up
 * TLS if requested.
 */
static int InitializeLDAPConnection(Port* port, LDAP** ldap)
{
    int ldapversion = LDAP_VERSION3;
    int r;

    *ldap = ldap_init(port->hba->ldapserver, port->hba->ldapport);
    if (*ldap == NULL) {
#ifndef WIN32
        ereport(LOG, (errmsg("could not initialize LDAP: error code %d", errno)));
#else
        ereport(LOG, (errmsg("could not initialize LDAP: error code %d", (int)LdapGetLastError())));
#endif
        return STATUS_ERROR;
    }

    if ((r = ldap_set_option(*ldap, LDAP_OPT_PROTOCOL_VERSION, &ldapversion)) != LDAP_SUCCESS) {
        ldap_unbind(*ldap);
        ereport(LOG, (errmsg("could not set LDAP protocol version: error code %d", r)));
        return STATUS_ERROR;
    }

    if (port->hba->ldaptls) {
#ifndef WIN32
        if ((r = ldap_start_tls_s(*ldap, NULL, NULL)) != LDAP_SUCCESS)
#else
        static __ldap_start_tls_sA _ldap_start_tls_sA = NULL;

        if (_ldap_start_tls_sA == NULL) {
            /*
             * Need to load this function dynamically because it does not
             * exist on Windows 2000, and causes a load error for the whole
             * exe if referenced.
             */
            HANDLE ldaphandle;

            ldaphandle = LoadLibrary("WLDAP32.DLL");
            if (ldaphandle == NULL) {
                /*
                 * should never happen since we import other files from
                 * wldap32, but check anyway
                 */
                ldap_unbind(*ldap);
                ereport(LOG, (errmsg("could not load wldap32.dll")));
                return STATUS_ERROR;
            }
            _ldap_start_tls_sA = (__ldap_start_tls_sA)GetProcAddress(ldaphandle, "ldap_start_tls_sA");
            if (_ldap_start_tls_sA == NULL) {
                ldap_unbind(*ldap);
                FreeLibrary(ldaphandle);
                ereport(LOG,
                    (errmsg("could not load function _ldap_start_tls_sA in wldap32.dll"),
                        errdetail("LDAP over SSL is not supported on this platform.")));
                return STATUS_ERROR;
            }

            /*
             * Leak LDAP handle on purpose, because we need the library to
             * stay open. This is ok because it will only ever be leaked once
             * per process and is automatically cleaned up on process exit.
             */
        }
        if ((r = _ldap_start_tls_sA(*ldap, NULL, NULL, NULL, NULL)) != LDAP_SUCCESS)
#endif
        {
            ldap_unbind(*ldap);
            ereport(LOG, (errmsg("could not start LDAP TLS session: error code %d", r)));
            return STATUS_ERROR;
        }
    }

    return STATUS_OK;
}

/*
 * Perform LDAP authentication
 */
static int CheckLDAPAuth(Port* port)
{
    char* passwd = NULL;
    LDAP* ldap = NULL;
    int r;
    char* fulluser = NULL;

    if (port->hba->ldapserver == NULL || port->hba->ldapserver[0] == '\0') {
        ereport(LOG, (errmsg("LDAP server not specified")));
        return STATUS_ERROR;
    }

    if (port->hba->ldapport == 0)
        port->hba->ldapport = LDAP_PORT;

    sendAuthRequest(port, AUTH_REQ_PASSWORD);

    passwd = recv_password_packet(port);
    if (passwd == NULL) {
        return STATUS_EOF; /* client wouldn't send password */
    }

    int passwdLen = strlen(passwd);
    if (InitializeLDAPConnection(port, &ldap) == STATUS_ERROR) {
        /* Error message already sent */
        CLEAR_AND_FREE_PASSWORD(passwd, passwdLen);
        return STATUS_ERROR;
    }

    if (port->hba->ldapbasedn != NULL) {
        /*
         * First perform an LDAP search to find the DN for the user we are
         * trying to log in as.
         */
        char* filter = NULL;
        LDAPMessage* search_message = NULL;
        LDAPMessage* entry = NULL;
        char* attributes[2];
        char* dn = NULL;
        char* c = NULL;

        /*
         * Disallow any characters that we would otherwise need to escape,
         * since they aren't really reasonable in a username anyway. Allowing
         * them would make it possible to inject any kind of custom filters in
         * the LDAP filter.
         */
        for (c = port->user_name; *c; c++) {
            if (*c == '*' || *c == '(' || *c == ')' || *c == '\\' || *c == '/') {
                ereport(LOG, (errmsg("invalid character in user name for LDAP authentication")));

                CLEAR_AND_FREE_PASSWORD(passwd, passwdLen);
                return STATUS_ERROR;
            }
        }

        /*
         * Bind with a pre-defined username/password (if available) for
         * searching. If none is specified, this turns into an anonymous bind.
         */
        r = ldap_simple_bind_s(ldap,
            port->hba->ldapbinddn ? port->hba->ldapbinddn : "",
            port->hba->ldapbindpasswd ? port->hba->ldapbindpasswd : "");
        if (r != LDAP_SUCCESS) {
            ereport(LOG,
                (errmsg("could not perform initial LDAP bind for ldapbinddn \"%s\" on server \"%s\": error code %d",
                    port->hba->ldapbinddn ? port->hba->ldapbinddn : "",
                    port->hba->ldapserver,
                    r)));

            CLEAR_AND_FREE_PASSWORD(passwd, passwdLen);
            return STATUS_ERROR;
        }

        /* Fetch just one attribute, else *all* attributes are returned */
        attributes[0] = port->hba->ldapsearchattribute ? port->hba->ldapsearchattribute : "uid";
        attributes[1] = NULL;

        filter = palloc(strlen(attributes[0]) + strlen(port->user_name) + 4);
        r = sprintf_s(
            filter, strlen(attributes[0]) + strlen(port->user_name) + 4, "(%s=%s)", attributes[0], port->user_name);
        securec_check_ss(r, "\0", "\0");

        r = ldap_search_s(ldap, port->hba->ldapbasedn, LDAP_SCOPE_SUBTREE, filter, attributes, 0, &search_message);

        if (r != LDAP_SUCCESS) {
            ereport(LOG,
                (errmsg("could not search LDAP for filter \"%s\" on server \"%s\": error code %d",
                    filter,
                    port->hba->ldapserver,
                    r)));
            pfree(filter);
            filter = NULL;

            CLEAR_AND_FREE_PASSWORD(passwd, passwdLen);
            return STATUS_ERROR;
        }

        if (ldap_count_entries(ldap, search_message) != 1) {
            if (ldap_count_entries(ldap, search_message) == 0)
                ereport(LOG,
                    (errmsg("LDAP search failed for filter \"%s\" on server \"%s\": no such user",
                        filter,
                        port->hba->ldapserver)));
            else
                ereport(LOG,
                    (errmsg("LDAP search failed for filter \"%s\" on server \"%s\": user is not unique (%ld matches)",
                        filter,
                        port->hba->ldapserver,
                        (long)ldap_count_entries(ldap, search_message))));

            pfree(filter);
            filter = NULL;
            ldap_msgfree(search_message);

            CLEAR_AND_FREE_PASSWORD(passwd, passwdLen);
            return STATUS_ERROR;
        }

        entry = ldap_first_entry(ldap, search_message);
        dn = ldap_get_dn(ldap, entry);
        if (dn == NULL) {
            int error;

            (void)ldap_get_option(ldap, LDAP_OPT_ERROR_NUMBER, &error);
            ereport(LOG,
                (errmsg("could not get dn for the first entry matching \"%s\" on server \"%s\": %s",
                    filter,
                    port->hba->ldapserver,
                    ldap_err2string(error))));
            pfree(filter);
            filter = NULL;
            ldap_msgfree(search_message);

            CLEAR_AND_FREE_PASSWORD(passwd, passwdLen);
            return STATUS_ERROR;
        }
        fulluser = pstrdup(dn);

        pfree(filter);
        filter = NULL;
        ldap_memfree(dn);
        ldap_msgfree(search_message);

        /* Unbind and disconnect from the LDAP server */
        r = ldap_unbind_s(ldap);
        if (r != LDAP_SUCCESS) {
            int error;

            (void)ldap_get_option(ldap, LDAP_OPT_ERROR_NUMBER, &error);
            ereport(LOG,
                (errmsg("could not unbind after searching for user \"%s\" on server \"%s\": %s",
                    fulluser,
                    port->hba->ldapserver,
                    ldap_err2string(error))));
            pfree(fulluser);
            fulluser = NULL;

            CLEAR_AND_FREE_PASSWORD(passwd, passwdLen);
            return STATUS_ERROR;
        }

        /*
         * Need to re-initialize the LDAP connection, so that we can bind to
         * it with a different username.
         */
        if (InitializeLDAPConnection(port, &ldap) == STATUS_ERROR) {
            pfree(fulluser);
            fulluser = NULL;

            CLEAR_AND_FREE_PASSWORD(passwd, passwdLen);
            /* Error message already sent */
            return STATUS_ERROR;
        }
    } else {
        int fulluser_len = (port->hba->ldapprefix ? strlen(port->hba->ldapprefix) : 0) + strlen(port->user_name) +
                           (port->hba->ldapsuffix ? strlen(port->hba->ldapsuffix) : 0) + 1;
        fulluser = palloc(fulluser_len);
        r = sprintf_s(fulluser,
            fulluser_len,
            "%s%s%s",
            port->hba->ldapprefix ? port->hba->ldapprefix : "",
            port->user_name,
            port->hba->ldapsuffix ? port->hba->ldapsuffix : "");
        securec_check_ss(r, "\0", "\0");
    }

    r = ldap_simple_bind_s(ldap, fulluser, passwd);
    ldap_unbind(ldap);

    if (r != LDAP_SUCCESS) {
        ereport(LOG,
            (errmsg("LDAP login failed for user \"%s\" on server \"%s\": error code %d",
                fulluser,
                port->hba->ldapserver,
                r)));
        pfree(fulluser);
        fulluser = NULL;

        CLEAR_AND_FREE_PASSWORD(passwd, passwdLen);
        return STATUS_ERROR;
    }

    pfree(fulluser);
    fulluser = NULL;

    CLEAR_AND_FREE_PASSWORD(passwd, passwdLen);
    return STATUS_OK;
}
#endif /* USE_LDAP */

/* ----------------------------------------------------------------
 * SSL client certificate authentication
 * ----------------------------------------------------------------
 */
#ifdef USE_SSL
static int CheckCertAuth(Port* port)
{
    Assert(port->ssl);

    /* Make sure we have received a username in the certificate */
    if (port->peer_cn == NULL || strlen(port->peer_cn) <= 0) {
        ereport(LOG,
            (errmsg("certificate authentication failed for user \"%s\": client certificate contains no user name",
                port->user_name)));
        return STATUS_ERROR;
    }

    /* Just pass the certificate CN to the usermap check */
    return check_usermap(port->hba->usermap, port->user_name, port->peer_cn, false);
}
#endif

/*
 * @Description: the main function for iam authenication check.
 * @in port : the port which contain socket info for recv password from client.
 * @return : status of check, STATUS_OK for ok.
 */
static int CheckIAMAuth(Port* port)
{
    iam_token token;
    int rcs = 0;

    /* init the value of the token struct. */
    token.expires_at = NULL;
    token.username = NULL;
    token.role_priv = false;
    token.cluster_id = NULL;
    token.tenant_id = NULL;
    bool save_ImmediateInterruptOK = t_thrd.int_cxt.ImmediateInterruptOK;

    sendAuthRequest(port, AUTH_REQ_PASSWORD);

    char* passwd = recv_password_packet(port);

    /*
     * Disable immediate response to SIGTERM/SIGINT/timeout interrupts as there are
     * some cache and memory  operations which can not be interrupted. And nothing will
     * block here, so disable the interrupts is ok.
     */
    t_thrd.int_cxt.ImmediateInterruptOK = false;

    if (passwd == NULL) {
        t_thrd.int_cxt.ImmediateInterruptOK = save_ImmediateInterruptOK;
        return STATUS_EOF;
    }

    if (strlen(passwd) == 0) {
        ereport(LOG, (errmsg("empty password from client.")));
        t_thrd.int_cxt.ImmediateInterruptOK = save_ImmediateInterruptOK;
        return STATUS_ERROR;
    }

    /* parse the token from client. */
    if (!parse_token(passwd, &token)) {
        ereport(LOG, (errmsg("parse token failed.")));
        if (NULL != token.cluster_id) {
            pfree(token.cluster_id);
            token.cluster_id = NULL;
        }
        rcs = memset_s(passwd, strlen(passwd), 0, strlen(passwd));
        securec_check(rcs, "\0", "\0");

        pfree(passwd);
        passwd = NULL;
        t_thrd.int_cxt.ImmediateInterruptOK = save_ImmediateInterruptOK;
        return STATUS_ERROR;
    }

    /* check the auth messages in token. */
    if (!check_token(token, port->user_name)) {
        ereport(LOG, (errmsg("check token failed.")));
        pfree(token.cluster_id);
        token.cluster_id = NULL;
        rcs = memset_s(passwd, strlen(passwd), 0, strlen(passwd));
        securec_check(rcs, "\0", "\0");

        pfree(passwd);
        passwd = NULL;
        t_thrd.int_cxt.ImmediateInterruptOK = save_ImmediateInterruptOK;
        return STATUS_ERROR;
    }

    pfree(token.cluster_id);
    token.cluster_id = NULL;

    /* Resume t_thrd.int_cxt.ImmediateInterruptOK. */
    t_thrd.int_cxt.ImmediateInterruptOK = save_ImmediateInterruptOK;
    rcs = memset_s(passwd, strlen(passwd), 0, strlen(passwd));
    securec_check(rcs, "\0", "\0");

    pfree(passwd);
    passwd = NULL;
    return STATUS_OK;
}

/*
 * release kerberos gss connection info 
 * if the handle to be released is specified GSS_C_NO_CREDENTIAL or GSS_C_NO_CONTEXT(which is initial status), 
 * the function will complete successfully but do nothing, so that it's safe to invoke the function without pre-judge
 */
static void clear_gss_info(pg_gssinfo* gss)
{
    /* status codes coming from gss interface */
    OM_uint32 lmin_s = 0;
    /* Release service principal credentials */
    (void)gss_release_cred(&lmin_s, &gss->cred);
    /* Release gss security context and name after server authentication finished */
    (void)gss_delete_sec_context(&lmin_s, &gss->ctx, GSS_C_NO_BUFFER);
    /* Release gss_name and gss_buf */
    (void)gss_release_name(&lmin_s, &gss->name);
}<|MERGE_RESOLUTION|>--- conflicted
+++ resolved
@@ -810,12 +810,8 @@
     char fake_storedkey_bytes[STORED_KEY_LENGTH + 1] = {0};
     char fake_storedkey[STORED_KEY_LENGTH * 2 + 1] = {0};
     
-    if (!GenerateFakeSaltBytes(port->user_name, fake_salt_bytes, SALT_LENGTH)) {
-        ereport(ERROR,
-            (errcode(ERRCODE_INVALID_AUTHORIZATION_SPECIFICATION),
-                errmsg("Failed to Generate the fake salt")));
-        return false;
-    }
+    GenerateFakeSaltBytes(port->user_name, fake_salt_bytes, SALT_LENGTH);
+
 
     retval = RAND_priv_bytes((GS_UCHAR*)fake_serverkey_bytes, (GS_UINT32)(HMAC_LENGTH));
     if (retval != 1) {
@@ -886,13 +882,9 @@
              * When login failed, let the server quit at the same place regardless of right or wrong
              * username. We construct a fake encrypted password here and send it the client.
              */
-<<<<<<< HEAD
+
             if (!GenerateFakeSalt(encrypt_string , port)) {
-=======
-            GenerateFakeSaltBytes(port->user_name, fake_salt_bytes, SALT_LENGTH);
-            retval = RAND_priv_bytes((GS_UCHAR*)fake_serverkey_bytes, (GS_UINT32)(HMAC_LENGTH));
-            if (retval != 1) {
->>>>>>> fc97161c
+
                 ereport(ERROR,
                     (errcode(ERRCODE_INVALID_AUTHORIZATION_SPECIFICATION),
                         errmsg("Failed to Generate the random storedkey")));
