/*
 * Copyright (c) 2020 Huawei Technologies Co.,Ltd.
 *
 * openGauss is licensed under Mulan PSL v2.
 * You can use this software according to the terms and conditions of the Mulan PSL v2.
 * You may obtain a copy of Mulan PSL v2 at:
 *
 *          http://license.coscl.org.cn/MulanPSL2
 *
 * THIS SOFTWARE IS PROVIDED ON AN "AS IS" BASIS, WITHOUT WARRANTIES OF ANY KIND,
 * EITHER EXPRESS OR IMPLIED, INCLUDING BUT NOT LIMITED TO NON-INFRINGEMENT,
 * MERCHANTABILITY OR FIT FOR A PARTICULAR PURPOSE.
 * See the Mulan PSL v2 for more details.
 * ---------------------------------------------------------------------------------------
 * 
 * knl_instance_attr_storage.h
 *        Data struct to store all knl_instance_attr_storage GUC variables.
 *
 *   When anyone try to added variable in this file, which means add a guc
 *   variable, there are several rules needed to obey:
 *
 *   add variable to struct 'knl_@level@_attr_@group@'
 *
 *   @level@:
 *   1. instance: the level of guc variable is PGC_POSTMASTER.
 *   2. session: the other level of guc variable.
 *
 *   @group@: sql, storage, security, network, memory, resource, common
 *   select the group according to the type of guc variable.
 * 
 * 
 * IDENTIFICATION
 *        src/include/knl/knl_guc/knl_instance_attr_storage.h
 *
 * ---------------------------------------------------------------------------------------
 */

#ifndef SRC_INCLUDE_KNL_KNL_INSTANCE_ATTR_STORAGE_H_
#define SRC_INCLUDE_KNL_KNL_INSTANCE_ATTR_STORAGE_H_

#include "knl/knl_guc/knl_guc_common.h"

/* order should same as lwlock part num desc, see lwlock.h */
enum LWLOCK_PARTITION_ID {
    CLOG_PART = 0,
    CSNLOG_PART = 1,
    LOG2_LOCKTABLE_PART = 2,
    TWOPHASE_PART = 3,
    FASTPATH_PART = 4,
    LWLOCK_PART_KIND
};

typedef struct knl_instance_attr_dcf {
    /* DCF switch */
    bool enable_dcf;
    bool dcf_ssl;
    /* maximum thread number of dcf workers */
    int dcf_max_workers;
    /* Args needed in DCF start */
    char* dcf_config;
    int dcf_node_id;
    char* dcf_data_path;
    char* dcf_log_path;
    /* parameters should be set before DCF start, can not be reloaded */
    int dcf_log_file_permission;
    int dcf_log_path_permission;
    int dcf_mec_agent_thread_num;
    int dcf_mec_reactor_thread_num;
    int dcf_mec_channel_num;
    int dcf_mem_pool_init_size;
    int dcf_mem_pool_max_size;
    int dcf_compress_algorithm;
    int dcf_compress_level;
    int dcf_socket_timeout;
    int dcf_connect_timeout;
    int dcf_rep_append_thread_num;
    int dcf_mec_fragment_size;
    int dcf_stg_pool_init_size;
    int dcf_stg_pool_max_size;
    int dcf_mec_pool_max_size;
    int dcf_mec_batch_size;
} knl_instance_attr_dcf;

typedef struct knl_instance_attr_nvm {
    bool enable_nvm;
    char* nvm_file_path;
    char *nvmBlocks;
    double bypassDram;
    double bypassNvm;
} knl_instance_attr_nvm;

typedef struct knl_instance_attr_dss {
    bool ss_enable_dss;
    char* ss_dss_vg_name;
    char* ss_dss_conn_path;
} knl_instance_attr_dss;

typedef struct knl_instance_attr_dms {
    bool enable_dms;
    bool enable_catalog_centralized;
    bool enable_dss_aio;
    bool enable_verify_page;
    bool enable_ondemand_recovery;
    int ondemand_recovery_mem_size;
    int instance_id;
    int recv_msg_pool_size;
    char* interconnect_url;
    char* interconnect_type;
    char* rdma_work_config;
    char* ock_log_path;
    int channel_count;
    int work_thread_count;
    bool enable_reform;
    bool enable_ssl;
    int inst_count;
    bool enable_log_level;
    bool enable_scrlock;
    bool enable_scrlock_sleep_mode;
    char* scrlock_server_bind_core_config;
    char* scrlock_worker_bind_core_config;
    int scrlock_server_port;
    int scrlock_worker_count;
    int32 sslog_level;
    int32 sslog_backup_file_count;
    int32 sslog_max_file_size; //Unit:KB
    int parallel_thread_num;
    int32 txnstatus_cache_size;
    bool enable_bcast_snapshot;
} knl_instance_attr_dms;

typedef struct knl_instance_attr_storage {
    bool wal_log_hints;
    bool EnableHotStandby;
    bool enable_mix_replication;
    bool IsRoachStandbyCluster;
    bool enable_gtm_free;
    bool comm_cn_dn_logic_conn;
    bool enable_adio_function;
    bool enableIncrementalCheckpoint;
    bool enable_double_write;
    bool enable_delta_store;
    bool enableWalLsnCheck;
    bool gucMostAvailableSync;
    bool enable_ustore;
    bool auto_csn_barrier;
    bool enable_availablezone;
    bool enable_wal_shipping_compression;
    int WalReceiverBufSize;
    int DataQueueBufSize;
    int NBuffers;
    int NNvmBuffers;
    int NPcaBuffers;
    int NSegBuffers;
    int cstore_buffers;
    int MaxSendSize;
    int max_prepared_xacts;
    int max_locks_per_xact;
    int max_predicate_locks_per_xact;
    int64 walwriter_sleep_threshold;
    int num_xloginsert_locks;
    int walwriter_cpu_bind;
    int wal_file_init_num;
    int XLOGbuffers;
    int max_wal_senders;
    int max_replication_slots;
    int replication_type;
    int autovacuum_max_workers;
    int64 autovacuum_freeze_max_age;
    int wal_level;
    /* User specified maximum number of recovery threads. */
    int max_recovery_parallelism;
    int recovery_parse_workers;
    int recovery_undo_workers;
    int recovery_redo_workers_per_paser_worker;
    int pagewriter_thread_num;
    int dw_file_num;
    int dw_file_size;
    int real_recovery_parallelism;
    int batch_redo_num;
    int remote_read_mode;
    int advance_xlog_file_num;
    int gtm_option;
    int max_undo_workers;
    int enable_update_max_page_flush_lsn;
    int max_keep_log_seg;
    int max_size_for_xlog_receiver;
#ifdef EXTREME_RTO_DEBUG_AB
    int extreme_rto_ab_pos;
    int extreme_rto_ab_type;
    int extreme_rto_ab_count;
#endif

    int max_concurrent_autonomous_transactions;
    char* available_zone;
    knl_instance_attr_dcf dcf_attr;
    knl_instance_attr_nvm nvm_attr;
    knl_instance_attr_dss dss_attr;
    knl_instance_attr_dms dms_attr;
    int num_internal_lock_partitions[LWLOCK_PART_KIND];
    char* num_internal_lock_partitions_str;
    int wal_insert_status_entries_power;
    int undo_zone_count;
    int64 xlog_file_size;
    char* xlog_file_path;
    char* xlog_lock_file_path;
    int wal_flush_timeout;
    int wal_flush_delay;
    int max_logical_replication_workers;
    char *redo_bind_cpu_attr;
    int max_active_gtt;
#ifndef ENABLE_MULTIPLE_NODES
    bool enable_save_confirmed_lsn;
#endif
    bool enable_huge_pages;
    int huge_page_size;
<<<<<<< HEAD
    bool parallel_recovery_cost_record;
    bool enable_batch_dispatch;
    int parallel_recovery_timeout;
    int parallel_recovery_batch;
=======
    bool enable_ss_dorado;
>>>>>>> a919aa87
} knl_instance_attr_storage;

#endif /* SRC_INCLUDE_KNL_KNL_INSTANCE_ATTR_STORAGE_H_ */
<|MERGE_RESOLUTION|>--- conflicted
+++ resolved
@@ -213,14 +213,11 @@
 #endif
     bool enable_huge_pages;
     int huge_page_size;
-<<<<<<< HEAD
     bool parallel_recovery_cost_record;
     bool enable_batch_dispatch;
     int parallel_recovery_timeout;
     int parallel_recovery_batch;
-=======
     bool enable_ss_dorado;
->>>>>>> a919aa87
 } knl_instance_attr_storage;
 
 #endif /* SRC_INCLUDE_KNL_KNL_INSTANCE_ATTR_STORAGE_H_ */
