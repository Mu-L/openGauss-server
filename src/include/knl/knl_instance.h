/*
 * Copyright (c) 2020 Huawei Technologies Co.,Ltd.
 *
 * openGauss is licensed under Mulan PSL v2.
 * You can use this software according to the terms and conditions of the Mulan PSL v2.
 * You may obtain a copy of Mulan PSL v2 at:
 *
 *          http://license.coscl.org.cn/MulanPSL2
 *
 * THIS SOFTWARE IS PROVIDED ON AN "AS IS" BASIS, WITHOUT WARRANTIES OF ANY KIND,
 * EITHER EXPRESS OR IMPLIED, INCLUDING BUT NOT LIMITED TO NON-INFRINGEMENT,
 * MERCHANTABILITY OR FIT FOR A PARTICULAR PURPOSE.
 * See the Mulan PSL v2 for more details.
 * ---------------------------------------------------------------------------------------
 *
 * knl_instance.h
 *        Data stucture for instance level global variables.
 *
 *  Instance level variables can be accessed by all threads in gaussdb.
 *  Thread competition must be considered at the first place. If it can
 *  be changed by every thread in this process, then we must use lock or
 *  atomic operation to prevent competition.
 *
 * IDENTIFICATION
 *        src/include/knl/knl_instance.h
 *
 * ---------------------------------------------------------------------------------------
 */

#ifndef SRC_INCLUDE_KNL_KNL_INSTANCE_H_
#define SRC_INCLUDE_KNL_KNL_INSTANCE_H_

#include <sched.h>
#include "c.h"
#include "datatype/timestamp.h"
#include "gs_thread.h"
#include "knl/knl_guc.h"
#include "lib/circularqueue.h"
#include "nodes/pg_list.h"
#include "storage/lock/s_lock.h"
#include "access/double_write_basic.h"
#include "utils/palloc.h"
#include "replication/replicainternal.h"
#include "storage/latch.h"
#include "libcomm/libcomm.h"
#include "knl/knl_session.h"
#include "hotpatch/hotpatch.h"
#include "hotpatch/hotpatch_backend.h"
#include "utils/atomic.h"
#include "postmaster/bgwriter.h"
#include "postmaster/pagewriter.h"
#include "replication/heartbeat.h"
#include "access/multi_redo_settings.h"
#include "access/redo_statistic_msg.h"
#include "portability/instr_time.h"
#include "streaming/init.h"
#include "replication/rto_statistic.h"
#ifdef ENABLE_MULTIPLE_NODES
#include "tsdb/utils/constant_def.h"
#endif
#include "streaming/init.h"
#include "storage/lock/lwlock.h"
#include "utils/memgroup.h"
#include "replication/walprotocol.h"
#ifdef ENABLE_MOT
#include "storage/mot/jit_def.h"
#endif

const int NUM_PERCENTILE_COUNT = 2;
const int INIT_NUMA_ALLOC_COUNT = 32;
const int HOTKEY_ABANDON_LENGTH = 100;
const int MAX_GLOBAL_CACHEMEM_NUM = 128;
#ifndef ENABLE_MULTIPLE_NODES
const int DB_CMPT_MAX = 4;
#endif

enum knl_virtual_role {
    VUNKNOWN = 0,
    VCOORDINATOR = 1,
    VDATANODE = 2,
    VSINGLENODE = 3,
};

/*
 * start process: set to REDO_INIT
 * parallel redo begin:set to REDO_STARTING_BEGIN, wait for redo worker thread to start
 * all redo workers are started or waiting timeout: set to REDO_STARTING_END,
 * if redo worker starts at this stage, the redo worker has to exit
 */
enum knl_parallel_redo_state {
    REDO_INIT = 0,
    REDO_STARTING_BEGIN,
    REDO_STARTING_END,
    REDO_IN_PROGRESS,
    REDO_DONE,
};

/* all process level attribute which expose to user */
typedef struct knl_instance_attr {

    knl_instance_attr_sql attr_sql;
    knl_instance_attr_storage attr_storage;
    knl_instance_attr_security attr_security;
    knl_instance_attr_network attr_network;
    knl_instance_attr_memory attr_memory;
    knl_instance_attr_resource attr_resource;
    knl_instance_attr_common attr_common;

} knl_instance_attr_t;

typedef struct knl_g_cache_context
{
    MemoryContext global_cache_mem;
    MemoryContext global_plancache_mem[MAX_GLOBAL_CACHEMEM_NUM];
} knl_g_cache_context;

typedef struct knl_g_cost_context {
    double cpu_hash_cost;

    double send_kdata_cost;

    double receive_kdata_cost;

    Cost disable_cost;

    Cost disable_cost_enlarge_factor;

} knl_g_cost_context;

typedef struct knl_g_pid_context {
    ThreadId StartupPID;
    ThreadId TwoPhaseCleanerPID;
    ThreadId FaultMonitorPID;
    ThreadId BgWriterPID;
    ThreadId* CkptBgWriterPID;
    ThreadId* PageWriterPID;
    ThreadId CheckpointerPID;
    ThreadId WalWriterPID;
    ThreadId WalWriterAuxiliaryPID;
    ThreadId WalReceiverPID;
    ThreadId WalRcvWriterPID;
    ThreadId DataReceiverPID;
    ThreadId DataRcvWriterPID;
    ThreadId AutoVacPID;
    ThreadId PgJobSchdPID;
    ThreadId PgArchPID;
    ThreadId PgStatPID;
    ThreadId PercentilePID;
    ThreadId PgAuditPID;
    ThreadId SysLoggerPID;
    ThreadId CatchupPID;
    ThreadId WLMCollectPID;
    ThreadId WLMCalSpaceInfoPID;
    ThreadId WLMMonitorPID;
    ThreadId WLMArbiterPID;
    ThreadId CPMonitorPID;
    ThreadId AlarmCheckerPID;
    ThreadId CBMWriterPID;
    ThreadId RemoteServicePID;
    ThreadId AioCompleterStarted;
    ThreadId HeartbeatPID;
    ThreadId CsnminSyncPID;
    ThreadId BarrierCreatorPID;
    volatile ThreadId ReaperBackendPID;
    volatile ThreadId SnapshotPID;
    ThreadId AshPID;
    ThreadId StatementPID;
    ThreadId CommSenderFlowPID;
    ThreadId CommReceiverFlowPID;
    ThreadId CommAuxiliaryPID;
    ThreadId CommPoolerCleanPID;
    ThreadId* CommReceiverPIDS;
    ThreadId TsCompactionPID;
    ThreadId TsCompactionAuxiliaryPID;
} knl_g_pid_context;

typedef struct knl_g_stat_context {
    /* Every  cell is a array size of 128 and the list stores all users` sql count results */
    struct List* WaitCountStatusList;

    /* Shared hashtable used to mapping user and g_instance.stat.WaitCountStatusList index for QPS */
    struct HTAB* WaitCountHashTbl;

    pgsocket pgStatSock;

    Latch pgStatLatch;

    time_t last_pgstat_start_time;

    /* Last time the collector successfully wrote the stats file */
    TimestampTz last_statwrite;

    /* Latest statistics request time from backends */
    TimestampTz last_statrequest;

    volatile bool got_SIGHUP;

    /* unique sql */
    MemoryContext UniqueSqlContext;
    HTAB* volatile UniqueSQLHashtbl;

    /* user logon/logout stat */
    MemoryContext InstrUserContext;
    HTAB* InstrUserHTAB;

    /* workload trx stat */
    HTAB* workload_info_hashtbl;

    /* percentile stat */
    volatile bool calculate_on_other_cn;
    volatile bool force_process;
    int64 RTPERCENTILE[NUM_PERCENTILE_COUNT];
    struct SqlRTInfoArray* sql_rt_info_array;
    MemoryContext InstrPercentileContext;

    /* Set at the following cases:
     1. the cluster occures ha action
     2. user perform reset action
     3. the node startup
     4. ...
    */
    volatile TimestampTz NodeStatResetTime;
    int64* gInstanceTimeInfo;

    /* snapshot thread status counter, will +1 when "each" startup */
    volatile uint32 snapshot_thread_counter;
    /* Record the sum of file io stat */
    struct FileIOStat* fileIOStat;

    /* Active session history */
    MemoryContext AshContext;
    struct ActiveSessHistArrary *active_sess_hist_arrary;
    char *ash_appname;
    char *ash_clienthostname;
    bool instr_stmt_is_cleaning;
    char *ashRelname;
    HTAB* ASHUniqueSQLHashtbl;
    /* used for capture view to json file */
    HTAB* capture_view_file_hashtbl;

    /* used for track memory alloc info */
    MemoryContext track_context;
    HTAB* track_context_hash;
    HTAB* track_memory_info_hash;
    bool track_memory_inited;
#ifndef WIN32
    pthread_rwlock_t track_memory_lock;

    /* A g_instance lock-free queue to collect keys */
    CircularQueue* hotkeysCollectList;

    /* memorycontext for managing hotkeys */
    MemoryContext hotkeysCxt;

    struct LRUCache* lru;
    List* fifo;
#endif
} knl_g_stat_context;

/*
 *quota related
 */
typedef struct knl_g_quota_context {
    /* quota for each stream */
    unsigned long g_quota;
    /* quota ratio for dynamic quota changing, but no use now */
    unsigned long g_quotanofify_ratio;
    /* using quota or not */
    bool g_having_quota;
    /* for notifying bufCAP of stream is changed */
    struct binary_semaphore* g_quota_changing;
} knl_g_quota_context;

typedef enum {
    POLLING_CONNECTION = 0,

    SPECIFY_CONNECTION = 1,

    PROHIBIT_CONNECTION = 2
} CONN_MODE;

typedef struct knl_g_disconn_node_context_data {
    CONN_MODE conn_mode;
    char disable_conn_node_host[NAMEDATALEN];
    int disable_conn_node_port;
} knl_g_disconn_node_context_data;

typedef struct knl_g_disconn_node_context {
    knl_g_disconn_node_context_data disable_conn_node_data;
    slock_t info_lck; /* locks shared variables shown above */
} knl_g_disconn_node_context;

/*
 *local basic connection info
 */
typedef struct knl_g_localinfo_context {
    char* g_local_host;
    char* g_self_nodename;
    int g_local_ctrl_tcp_sock;
    int sock_to_server_loop;
    /* The start time of receiving the ready message */
    uint64 g_r_first_recv_time;
    /* record CPU utilization, gs_receivers_flow_controller ,gs_sender_flow_controller, gs_reveiver_loop, postmaster */
    int *g_libcomm_used_rate;
    /* GSS kerberos authentication */
    char* gs_krb_keyfile;
#ifndef WIN32
    volatile uint32 term_from_file = 1;
    volatile uint32 term_from_xlog = 1;
    bool set_term = true;
    knl_g_disconn_node_context disable_conn_node;
    volatile uint32 is_finish_redo = 0;
    volatile bool need_disable_connection_node = false;
#else
    volatile uint32 term_from_file;
    volatile uint32 term_from_xlog;
    bool set_term;
    knl_g_disconn_node_context disable_conn_node;
    volatile uint32 is_finish_redo;
    volatile bool need_disable_connection_node;
#endif
} knl_g_localinfo_context;

typedef struct knl_g_counters_context {
    /* connection number, equal to real node number (dn + cn) */
    int g_cur_node_num;
    /*
     * expected node number, if g_expect_node_num != g_cur_node_num,
     * we will use online capacity change.
     */
    int g_expect_node_num;
    /* stream number of each logic connection */
    int g_max_stream_num;
    /* the number of receiver thread */
    int g_recv_num;
    int g_comm_send_timeout;
} knl_g_counters_context;

typedef struct knl_g_tests_context {
    int libcomm_test_current_thread;
    int* libcomm_test_thread_arg;
    bool libcomm_stop_flag;
    int libcomm_test_thread_num;
    int libcomm_test_msg_len;
    int libcomm_test_send_sleep;
    int libcomm_test_send_once;
    int libcomm_test_recv_sleep;
    int libcomm_test_recv_once;
} knl_g_tests_context;

/* the epoll cabinets for receiving control messages and data */
typedef struct knl_g_pollers_context {
    /* data receiver epoll cabinet */
    class mc_poller_hndl_list* g_libcomm_receiver_poller_list;
    pthread_mutex_t* g_r_libcomm_poller_list_lock;
    /* the epoll cabinet for receiving control messages at receiver */
    class mc_poller_hndl_list* g_r_poller_list;
    pthread_mutex_t* g_r_poller_list_lock;
    /* the epoll cabinet for receiving control messages at sender */
    class mc_poller_hndl_list* g_s_poller_list;
    pthread_mutex_t* g_s_poller_list_lock;
} knl_g_pollers_context;

/* request checking variable */
typedef struct knl_g_reqcheck_context {
    volatile bool g_shutdown_requested;
    volatile ThreadId g_cancel_requested;
    volatile bool g_close_poll_requested;
} knl_g_reqcheck_context;

typedef struct knl_g_mctcp_context {
    int mc_tcp_keepalive_idle;
    int mc_tcp_keepalive_interval;
    int mc_tcp_keepalive_count;
    int mc_tcp_connect_timeout;
    int mc_tcp_send_timeout;
} knl_g_mctcp_context;

typedef struct knl_g_commutil_context {
    volatile bool g_debug_mode;
    volatile bool g_timer_mode;
    volatile bool g_stat_mode;
    volatile bool g_no_delay;

    int g_comm_sender_buffer_size;
    long g_total_usable_memory;
    long g_memory_pool_size;
    bool ut_libcomm_test;
} knl_g_commutil_context;

const int TWO_UINT64_SLOT = 2;
/*checkpoint*/
typedef struct knl_g_ckpt_context {
    uint64 dirty_page_queue_reclsn;
    uint64 dirty_page_queue_tail;

    CkptSortItem* CkptBufferIds;

    /* dirty_page_queue store dirty buffer, buf_id + 1, 0 is invalid */
    DirtyPageQueueSlot* dirty_page_queue;
    uint64 dirty_page_queue_size;
    pg_atomic_uint64 dirty_page_queue_head;
    pg_atomic_uint32 actual_dirty_page_num;
    slock_t queue_lock;
    struct LWLock* prune_queue_lock;

    /* pagewriter thread */
    PageWriterProcs page_writer_procs;
    uint64 page_writer_actual_flush;
    volatile uint32 page_writer_last_flush;

    /* full checkpoint infomation */
    volatile bool flush_all_dirty_page;
    volatile uint64 full_ckpt_expected_flush_loc;
    volatile uint64 full_ckpt_redo_ptr;
    volatile uint32 current_page_writer_count;
    volatile XLogRecPtr page_writer_xlog_flush_loc;
    volatile LWLock *backend_wait_lock;

    /* Pagewriter thread need wait shutdown checkpoint finish */
    volatile bool page_writer_can_exit;

    /* checkpoint flush page num except buffers */
    int64 ckpt_clog_flush_num;
    int64 ckpt_csnlog_flush_num;
    int64 ckpt_multixact_flush_num;
    int64 ckpt_predicate_flush_num;
    int64 ckpt_twophase_flush_num;
    volatile XLogRecPtr ckpt_current_redo_point;
    RecoveryQueueState ckpt_redo_state;

#ifdef ENABLE_MOT
    struct CheckpointCallbackItem* ckptCallback;
#endif

    uint64 pad[TWO_UINT64_SLOT];
} knl_g_ckpt_context;

typedef struct knl_g_dw_context {
    int fd;
    volatile uint32 closed;

    struct LWLock* flush_lock;
    volatile uint16 write_pos;  /* the copied pages in buffer, updated when mark page */
    uint16 flush_page;          /* total number of flushed pages before truncate or reset */
    MemoryContext mem_cxt;
    char* unaligned_buf;
    char* buf;
    dw_file_head_t* file_head;
    bool contain_hashbucket;

    /* single flush dw extras information */
    single_slot_pos *single_flush_pos;     /* dw single flush slot */
    single_slot_state *single_flush_state; /* dw single flush slot state */

    /* dw view information */
    dw_stat_info_batch batch_stat_info;
    dw_stat_info_single single_stat_info;
} knl_g_dw_context;

typedef struct knl_g_bgwriter_context {
    BgWriterProc *bgwriter_procs;
    int bgwriter_num;                   /* bgwriter thread num*/
    pg_atomic_uint32 curr_bgwriter_num; 
    Buffer *candidate_buffers;
    bool *candidate_free_map;

    /* bgwriter view information*/
    volatile uint64 bgwriter_actual_total_flush;
    volatile uint64 get_buf_num_candidate_list;
    volatile uint64 get_buf_num_clock_sweep;
}knl_g_bgwriter_context;

typedef struct {
    ThreadId threadId;
    uint32 threadState;
} PageRedoWorkerStatus;

typedef struct {
    uint64 preEndPtr;
    instr_time preTime;
    XLogRecPtr redo_start_ptr;
    int64 redo_start_time;
    int64 redo_done_time;
    int64 current_time;
    XLogRecPtr min_recovery_point;
    XLogRecPtr read_ptr;
    XLogRecPtr last_replayed_end_ptr;
    XLogRecPtr recovery_done_ptr;
    XLogRecPtr primary_flush_ptr;
    RedoWaitInfo wait_info[WAIT_REDO_NUM];
    uint32 speed_according_seg;
    XLogRecPtr local_max_lsn;
    uint64    oldest_segment;
} RedoPerf;


typedef enum{
    DEFAULT_REDO,
    PARALLEL_REDO,
    EXTREME_REDO,
}RedoType;


typedef struct knl_g_parallel_redo_context {
    RedoType redoType;
    volatile knl_parallel_redo_state state;
    slock_t rwlock; /* redo worker starting lock */
    MemoryContext parallelRedoCtx;
    uint32 totalNum;
    volatile PageRedoWorkerStatus pageRedoThreadStatusList[MAX_RECOVERY_THREAD_NUM];
    RedoPerf redoPf; /* redo Performance statistics */
    pg_atomic_uint32 isRedoFinish;
    int pre_enable_switch;
    slock_t destroy_lock; /* redo worker destroy lock */
    pg_atomic_uint64 max_page_flush_lsn[NUM_MAX_PAGE_FLUSH_LSN_PARTITIONS];
    pg_atomic_uint32 permitFinishRedo;
    pg_atomic_uint32 hotStdby;
    volatile XLogRecPtr newestCheckpointLoc;
    volatile CheckPoint newestCheckpoint;
    char* unali_buf; /* unaligned_buf */
    char* ali_buf;
} knl_g_parallel_redo_context;

typedef struct knl_g_heartbeat_context {
    volatile bool heartbeat_running;
} knl_g_heartbeat_context;

typedef struct knl_g_csnminsync_context {
    bool stop;
    bool is_fcn_ccn; /* whether this instance is center cn or the first cn while without ccn */
} knl_g_csnminsync_context;

typedef struct knl_g_barrier_creator_context {
    bool stop;
    bool is_barrier_creator;
} knl_g_barrier_creator_context;

typedef struct knl_g_comm_context {
    /* function point, for wake up consumer in executor */
    wakeup_hook_type gs_wakeup_consumer;
    /* connection handles at receivers, for listening and receiving data through logic connection */
    struct local_receivers* g_receivers;
    /* connection handles at senders, for sending data through logic connection */
    struct local_senders* g_senders;
    bool g_delay_survey_switch;
    uint64 g_delay_survey_start_time;
    /* the unix path to send startuppacket to postmaster */
    char* g_unix_path;
    HaShmemData* g_ha_shm_data;
    /*
     * filo queue, for keeping the usable stream indexes of each node
     * we pop up a stream index for communication and push back after
     * the stream is closed
     */
    struct mc_queue* g_usable_streamid;

    /*
     * sockets (control tcp & sctp sockets) of receiver and sender, for socket management and avaliable checking
     * the indexes of the items in the array is the node indexes for each datanode,
     * e.g. g_r_node_sock[1] is using to keep socket information of Datanode 1 at receiver in this datanode, maybe
     * Datanode 2 or others
     */
    struct node_sock* g_r_node_sock;
    struct node_sock* g_s_node_sock;
    struct libcomm_delay_info* g_delay_info;
    /*
     * two-dimension array to maintain the information of streams associated to Consumer and Producer, each element
     * represent a stream. the first dimension represent node and the second is stream. we call it mailbox, and the node
     * index and stream index is the address, e.g. we can get information of a stream at receiver by g_c_mailbox[node
     * id][stream id].
     */
    /* Consumer mailboxes at receiver */
    struct c_mailbox** g_c_mailbox;
    /* Producer mailboxes at sender */
    struct p_mailbox** g_p_mailbox;
    struct pg_tz* libcomm_log_timezone;

    bool g_use_workload_manager;

    knl_g_quota_context quota_cxt;
    knl_g_localinfo_context localinfo_cxt;
    knl_g_counters_context counters_cxt;
    knl_g_tests_context tests_cxt;
    knl_g_pollers_context pollers_cxt;
    knl_g_reqcheck_context reqcheck_cxt;
    knl_g_mctcp_context mctcp_cxt;
    knl_g_commutil_context commutil_cxt;
    knl_g_parallel_redo_context predo_cxt; /* parallel redo context */
    MemoryContext comm_global_mem_cxt;
    bool force_cal_space_info;
    bool cal_all_space_info_in_progress;

    HTAB* usedDnSpace;
    uint32 current_gsrewind_count;
} knl_g_comm_context;

typedef struct knl_g_libpq_context {
    /* Workaround for Solaris 2.6 brokenness */
    char* pam_passwd;
    /* Workaround for passing "Port *port" into pam_passwd_conv_proc */
    struct Port* pam_port_cludge;
#ifdef KRB5
    /*
     * Various krb5 state which is not connection specific, and a flag to
     * indicate whether we have initialised it yet.
     */
    int pg_krb5_initialised;
    krb5_context pg_krb5_context;
    krb5_keytab pg_krb5_keytab;
    krb5_principal pg_krb5_server;
#endif
    /* check internal IP, to avoid port injection*/
    List* comm_parsed_hba_lines;
} knl_g_libpq_context;

#define MIN_CONNECTIONS 1024

typedef struct knl_g_shmem_context {
    int MaxConnections;
    int MaxBackends;
    int MaxReserveBackendId;
    int ThreadPoolGroupNum;
    int numaNodeNum;
} knl_g_shmem_context;

typedef struct knl_g_executor_context {
    HTAB* function_id_hashtbl;
#ifndef ENABLE_MULTIPLE_NODES
    char* nodeName;
#endif
} knl_g_executor_context;

typedef struct knl_g_xlog_context {
    int num_locks_in_group;
#ifdef ENABLE_MOT
    struct RedoCommitCallbackItem* redoCommitCallback;
#endif
} knl_g_xlog_context;

struct NumaMemAllocInfo {
    void* numaAddr; /* Start address returned from numa_alloc_xxx */
    size_t length;
};

typedef struct knl_g_numa_context {
    bool inheritThreadPool; // Inherit NUMA node No. from thread pool module
    NumaMemAllocInfo* numaAllocInfos;
    size_t maxLength;
    size_t allocIndex;
} knl_g_numa_context;

typedef struct knl_g_ts_compaction_context {
#ifdef ENABLE_MULTIPLE_NODES
    volatile Compaction::knl_compaction_state state;
    volatile TsCompactionWorkerStatus compaction_worker_status_list[Compaction::MAX_TSCOMPATION_NUM];
#endif
    int totalNum;
    int* origin_id;
    volatile uint32 drop_db_count;
    volatile bool compaction_rest;
    Oid dropdb_id;
    MemoryContext compaction_instance_cxt;
} knl_g_ts_compaction_context;

typedef struct knl_g_security_policy_context {
    MemoryContext policy_instance_cxt;
    HTAB* account_table;
    LWLock* account_table_lock;
} knl_g_security_policy_context;

typedef struct knl_g_oid_nodename_mapping_cache
{
    HTAB           *s_mapping_hash;
    volatile bool   s_valid;
    pthread_mutex_t s_mutex;
} knl_g_oid_nodename_mapping_cache;

typedef struct WalInsertStatusEntry WALInsertStatusEntry;
typedef struct WALFlushWaitLockPadded WALFlushWaitLockPadded;
typedef struct WALBufferInitWaitLockPadded WALBufferInitWaitLockPadded;
typedef struct WALInitSegLockPadded WALInitSegLockPadded;
typedef struct knl_g_conn_context {
    volatile int CurConnCount;
    volatile int CurCMAConnCount;
    slock_t ConnCountLock;
} knl_g_conn_context;

typedef struct knl_g_wal_context {
    /* Start address of WAL insert status table that contains WAL_INSERT_STATUS_ENTRIES entries */
    WALInsertStatusEntry* walInsertStatusTable;
    WALFlushWaitLockPadded* walFlushWaitLock;
    WALBufferInitWaitLockPadded* walBufferInitWaitLock;
    WALInitSegLockPadded* walInitSegLock;
    volatile bool isWalWriterUp;
    XLogRecPtr  flushResult;
    XLogRecPtr  sentResult;
    pthread_mutex_t flushResultMutex;
    pthread_cond_t flushResultCV;
    int XLogFlusherCPU;
    volatile bool isWalWriterSleeping;
    pthread_mutex_t criticalEntryMutex;
    pthread_cond_t criticalEntryCV;
    pthread_condattr_t criticalEntryAtt;
    volatile uint32 walWaitFlushCount; /* only for xlog statistics use */
    volatile XLogSegNo globalEndPosSegNo; /* Global variable for init xlog segment files. */
    int lastWalStatusEntryFlushed;
    volatile int lastLRCScanned;
    volatile int lastLRCFlushed;
    int num_locks_in_group;
} knl_g_wal_context;

typedef struct GlobalSeqInfoHashBucket {
    DList* shb_list;
    int lock_id;
} GlobalSeqInfoHashBucket;


typedef struct knl_g_archive_obs_context {
    /* communicate between archive and walreceiver */
    /* archive thread set when archive done*/
    bool pitr_finish_result;
    /*
    * walreceiver set when get task from walsender
    * 0 for no task
    * 1 walreceive get task from walsender and set it for archive thread
    * 2 archive thread set when task is done
    */
    volatile unsigned int pitr_task_status;
    /* for standby */
    ArchiveXlogMessage archive_task;
    XLogRecPtr barrierLsn;
    slock_t mutex;
    volatile int obs_slot_idx;
    struct ReplicationSlot* archive_slot;
    volatile int obs_slot_num;
    int sync_walsender_term;
} knl_g_archive_obs_context;

typedef struct knl_g_archive_standby_context {
    /*
     * walreceiver set when get task from walsender
     * 0 for no task
     * 1 walreceive get task from walsender and set it for archive thread
     * 2 archive thread set when task is done
     */
    volatile unsigned int arch_task_status;

    /* archive thread set when archive done*/
    bool arch_finish_result;

    /* for standby */
    ArchiveXlogMessage archive_task;
    bool need_to_send_archive_status;
    bool archive_enabled;
    XLogRecPtr standby_archive_start_point;
    Latch* arch_latch;
} knl_g_archive_standby_context;

#ifdef ENABLE_MOT
typedef struct knl_g_mot_context {
    JitExec::JitExecMode jitExecMode;
} knl_g_mot_context;
#endif

typedef struct knl_g_hypo_context {
    MemoryContext HypopgContext;
    List* hypo_index_list;
} knl_g_hypo_context;

typedef struct knl_instance_context {
    knl_virtual_role role;
    volatile int status;
    DemoteMode demotion;
    bool fatal_error;

    bool WalSegmentArchSucceed;

    /*
     * request to flush buffer log data
     * 1. syslogger thread will read this var. if it's true,
     *    flush all buffered log data and reset this flag.
     * 2. the other worker threads will set this flag be true if needed.
     * needn't use THR_LOCAL modifier.
     */
    volatile sig_atomic_t flush_buf_requested;

    /* True if WAL recovery failed */
    bool recover_error;
    pthread_mutex_t gpc_reset_lock;
    struct Dllist* backend_list;
    struct Backend* backend_array;

    void* t_thrd;
    char* prog_name;
    int64 start_time;

    bool binaryupgrade;

    bool dummy_standby;

    struct GlobalSeqInfoHashBucket global_seq[NUM_GS_PARTITIONS];

    struct GlobalPlanCache*   plan_cache;

    struct PROC_HDR* proc_base;
    slock_t proc_base_lock;
    struct PGPROC** proc_base_all_procs;
    struct PGXACT* proc_base_all_xacts;
    struct PGPROC** proc_aux_base;
    struct PGPROC** proc_preparexact_base;
    struct ProcArrayStruct* proc_array_idx;
    struct GsSignalBase* signal_base;
    struct DistributeTestParam* distribute_test_param_instance;

    /* Set by the -o option */
    char ExtraOptions[MAXPGPATH];

    /* load ir file count for each session */
    long codegen_IRload_process_count;

    struct HTAB* vec_func_hash;

    MemoryContext instance_context;
    MemoryContext error_context;
    MemoryContext signal_context;
    MemoryContext increCheckPoint_context;
    MemoryContext wal_context;
    MemoryContext account_context;
    MemoryContextGroup* mcxt_group;

    knl_instance_attr_t attr;
    knl_g_stat_context stat_cxt;
    knl_g_pid_context pid_cxt;
    knl_g_cache_context cache_cxt;
    knl_g_cost_context cost_cxt;
    knl_g_comm_context comm_cxt;
    knl_g_conn_context conn_cxt;
    knl_g_libpq_context libpq_cxt;
    struct knl_g_wlm_context* wlm_cxt;
    knl_g_ckpt_context ckpt_cxt;
    knl_g_ckpt_context* ckpt_cxt_ctl;
    knl_g_bgwriter_context bgwriter_cxt;
    struct knl_g_dw_context dw_batch_cxt;
    struct knl_g_dw_context dw_single_cxt;
    knl_g_shmem_context shmem_cxt;
    knl_g_wal_context wal_cxt;
    knl_g_executor_context exec_cxt;
    knl_g_heartbeat_context heartbeat_cxt;
    knl_g_rto_context rto_cxt;
    knl_g_xlog_context xlog_cxt;
    knl_g_numa_context numa_cxt;

#ifdef ENABLE_MOT
    knl_g_mot_context mot_cxt;
#endif

    knl_g_ts_compaction_context ts_compaction_cxt;
    knl_g_security_policy_context policy_cxt;
    knl_g_streaming_context streaming_cxt;
    knl_g_csnminsync_context csnminsync_cxt;
    knl_g_barrier_creator_context barrier_creator_cxt;
    knl_g_oid_nodename_mapping_cache oid_nodename_cache;
    knl_g_archive_obs_context archive_obs_cxt;
    knl_g_archive_standby_context archive_standby_cxt;
    struct HTAB* ngroup_hash_table;
    knl_g_hypo_context hypo_cxt;
<<<<<<< HEAD
=======
    knl_sigbus_context sigbus_cxt;

#ifndef ENABLE_MULTIPLE_NODES
    void *raw_parser_hook[DB_CMPT_MAX];
    void *plsql_parser_hook[DB_CMPT_MAX];
#endif
>>>>>>> 6adcb2db
} knl_instance_context;

extern long random();
extern void knl_instance_init();
extern void knl_g_set_redo_finish_status(uint32 status);
extern void knl_g_clear_local_redo_finish_status();
extern bool knl_g_get_local_redo_finish_status();
extern bool knl_g_get_redo_finish_status();
extern void knl_g_cachemem_create();
extern knl_instance_context g_instance;

extern void add_numa_alloc_info(void* numaAddr, size_t length);

#define GTM_FREE_MODE (g_instance.attr.attr_storage.enable_gtm_free || \
                        g_instance.attr.attr_storage.gtm_option == GTMOPTION_GTMFREE)
#define GTM_MODE (!g_instance.attr.attr_storage.enable_gtm_free && \
                    (g_instance.attr.attr_storage.gtm_option == GTMOPTION_GTM))
#define GTM_LITE_MODE (!g_instance.attr.attr_storage.enable_gtm_free && \
                        g_instance.attr.attr_storage.gtm_option == GTMOPTION_GTMLITE)

#define REDO_FINISH_STATUS_LOCAL		0x00000001
#define REDO_FINISH_STATUS_CM	    	0x00000002

#define ATOMIC_TRUE                     1
#define ATOMIC_FALSE                    0

#define GLOBAL_PLANCACHE_MEMCONTEXT \
    (g_instance.cache_cxt.global_plancache_mem[u_sess->session_id % MAX_GLOBAL_CACHEMEM_NUM])

#endif /* SRC_INCLUDE_KNL_KNL_INSTANCE_H_ */
<|MERGE_RESOLUTION|>--- conflicted
+++ resolved
@@ -865,15 +865,11 @@
     knl_g_archive_standby_context archive_standby_cxt;
     struct HTAB* ngroup_hash_table;
     knl_g_hypo_context hypo_cxt;
-<<<<<<< HEAD
-=======
-    knl_sigbus_context sigbus_cxt;
 
 #ifndef ENABLE_MULTIPLE_NODES
     void *raw_parser_hook[DB_CMPT_MAX];
     void *plsql_parser_hook[DB_CMPT_MAX];
 #endif
->>>>>>> 6adcb2db
 } knl_instance_context;
 
 extern long random();
