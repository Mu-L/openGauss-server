--- conflicted
+++ resolved
@@ -26,10 +26,7 @@
     char* tenant_id;
 } iam_token;
 
-<<<<<<< HEAD
-/* Database Security: Support password complexity */
-=======
->>>>>>> fc97161c
+
 typedef struct password_info {
     char* shadow_pass;
     TimestampTz vbegin;
